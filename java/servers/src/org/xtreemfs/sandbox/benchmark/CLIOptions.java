--- conflicted
+++ resolved
@@ -1,6 +1,6 @@
 /*
  * Copyright (c) 2012-2013 by Jens V. Fischer, Zuse Institute Berlin
- *               
+ *
  *
  * Licensed under the BSD License, see LICENSE file for details.
  *
@@ -29,29 +29,6 @@
     List<String>                     arguments;
     ParamsBuilder                    builder;
 
-<<<<<<< HEAD
-    private static final String SEQ_WRITE;
-    private static final String SEQ_READ;
-    private static final String RAND_WRITE;
-    private static final String RAND_READ;
-    private static final String FILEBASED_WRITE;
-    private static final String FILEBASED_READ;
-    private static final String THREADS;
-    private static final String REPETITIONS;
-    private static final String STRIPE_SIZE;
-    private static final String STRIPE_WITDH;
-    private static final String SIZE_SEQ;
-    private static final String SIZE_RAND;
-    private static final String SIZE_BASEFILE;
-    private static final String SIZE_FILES;
-    private static final String NO_CLEANUP;
-    private static final String NO_CLEANUP_VOLUMES;
-    private static final String NO_CLEANUP_BASEFILE;
-          
-
-
-    static {
-=======
     private static final String      DIR_ADDRESS;
     private static final String      USERNAME;
     private static final String      GROUPNAME;
@@ -78,7 +55,6 @@
         DIR_ADDRESS = "-dir-address";
         USERNAME = "-user";
         GROUPNAME = "-group";
->>>>>>> f8a45b16
         SEQ_WRITE = "sw";
         SEQ_READ = "sr";
         RAND_WRITE = "rw";
@@ -96,10 +72,7 @@
         NO_CLEANUP = "-no-cleanup";
         NO_CLEANUP_VOLUMES = "-no-cleanup-volumes";
         NO_CLEANUP_BASEFILE = "-no-cleanup-basefile";
-<<<<<<< HEAD
-=======
         OSD_CLEANUP = "-osd-cleanup";
->>>>>>> f8a45b16
     }
 
     public CLIOptions() {
@@ -132,7 +105,7 @@
         setNoCleanup();
         setNoCleanupOfVolumes();
         setNoCleanupOfBasefile();
-		setOsdCleanup();
+		    setOsdCleanup();
         return builder.build();
     }
 
