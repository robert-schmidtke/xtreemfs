<<<<<<< HEAD
//automatically generated from MRC.proto at Mon Sep 14 11:28:51 CEST 2015
=======
//automatically generated from MRC.proto at Mon Oct 26 10:41:58 CET 2015
>>>>>>> cc40717f
//(c) 2015. See LICENSE file for details.

package org.xtreemfs.pbrpc.generatedinterfaces;

import com.google.protobuf.Message;

public class MRCServiceConstants {

    public static final int INTERFACE_ID = 20001;
    public static final int PROC_ID_FSETATTR = 2;
    public static final int PROC_ID_FTRUNCATE = 3;
    public static final int PROC_ID_GETATTR = 4;
    public static final int PROC_ID_GETXATTR = 5;
    public static final int PROC_ID_LINK = 6;
    public static final int PROC_ID_LISTXATTR = 7;
    public static final int PROC_ID_MKDIR = 8;
    public static final int PROC_ID_OPEN = 9;
    public static final int PROC_ID_READDIR = 10;
    public static final int PROC_ID_READLINK = 11;
    public static final int PROC_ID_REMOVEXATTR = 12;
    public static final int PROC_ID_RENAME = 13;
    public static final int PROC_ID_RMDIR = 14;
    public static final int PROC_ID_SETATTR = 15;
    public static final int PROC_ID_SETXATTR = 16;
    public static final int PROC_ID_STATVFS = 17;
    public static final int PROC_ID_SYMLINK = 18;
    public static final int PROC_ID_UNLINK = 19;
    public static final int PROC_ID_ACCESS = 20;
    public static final int PROC_ID_XTREEMFS_CHECKPOINT = 30;
    public static final int PROC_ID_XTREEMFS_CHECK_FILE_EXISTS = 31;
    public static final int PROC_ID_XTREEMFS_CLEAR_VOUCHERS = 52;
    public static final int PROC_ID_XTREEMFS_DUMP_DATABASE = 32;
    public static final int PROC_ID_XTREEMFS_GET_SUITABLE_OSDS = 33;
    public static final int PROC_ID_XTREEMFS_INTERNAL_DEBUG = 34;
    public static final int PROC_ID_XTREEMFS_LISTDIR = 35;
    public static final int PROC_ID_XTREEMFS_LSVOL = 36;
    public static final int PROC_ID_XTREEMFS_MKVOL = 47;
    public static final int PROC_ID_XTREEMFS_RENEW_CAPABILITY = 37;
    public static final int PROC_ID_XTREEMFS_RENEW_CAPABILITY_AND_VOUCHER = 53;
    public static final int PROC_ID_XTREEMFS_REPLICATION_TO_MASTER = 38;
    public static final int PROC_ID_XTREEMFS_REPLICA_ADD = 39;
    public static final int PROC_ID_XTREEMFS_REPLICA_LIST = 40;
    public static final int PROC_ID_XTREEMFS_REPLICA_REMOVE = 41;
    public static final int PROC_ID_XTREEMFS_RESTORE_DATABASE = 42;
    public static final int PROC_ID_XTREEMFS_RESTORE_FILE = 43;
    public static final int PROC_ID_XTREEMFS_RMVOL = 44;
    public static final int PROC_ID_XTREEMFS_SHUTDOWN = 45;
    public static final int PROC_ID_XTREEMFS_UPDATE_FILE_SIZE = 46;
    public static final int PROC_ID_XTREEMFS_SET_REPLICA_UPDATE_POLICY = 48;
    public static final int PROC_ID_XTREEMFS_SET_READ_ONLY_XATTR = 49;
    public static final int PROC_ID_XTREEMFS_GET_FILE_CREDENTIALS = 50;
    public static final int PROC_ID_XTREEMFS_GET_XLOCSET = 51;
    public static final int PROC_ID_XTREEMFS_RESELECT_OSDS = 52;

    public static Message getRequestMessage(int procId) {
        switch (procId) {
           case 2: return MRC.fsetattrRequest.getDefaultInstance();
           case 3: return GlobalTypes.XCap.getDefaultInstance();
           case 4: return MRC.getattrRequest.getDefaultInstance();
           case 5: return MRC.getxattrRequest.getDefaultInstance();
           case 6: return MRC.linkRequest.getDefaultInstance();
           case 7: return MRC.listxattrRequest.getDefaultInstance();
           case 8: return MRC.mkdirRequest.getDefaultInstance();
           case 9: return MRC.openRequest.getDefaultInstance();
           case 10: return MRC.readdirRequest.getDefaultInstance();
           case 11: return MRC.readlinkRequest.getDefaultInstance();
           case 12: return MRC.removexattrRequest.getDefaultInstance();
           case 13: return MRC.renameRequest.getDefaultInstance();
           case 14: return MRC.rmdirRequest.getDefaultInstance();
           case 15: return MRC.setattrRequest.getDefaultInstance();
           case 16: return MRC.setxattrRequest.getDefaultInstance();
           case 17: return MRC.statvfsRequest.getDefaultInstance();
           case 18: return MRC.symlinkRequest.getDefaultInstance();
           case 19: return MRC.unlinkRequest.getDefaultInstance();
           case 20: return MRC.accessRequest.getDefaultInstance();
           case 30: return null;
           case 31: return MRC.xtreemfs_check_file_existsRequest.getDefaultInstance();
           case 52: return MRC.xtreemfs_clear_vouchersRequest.getDefaultInstance();
           case 32: return MRC.xtreemfs_dump_restore_databaseRequest.getDefaultInstance();
           case 33: return MRC.xtreemfs_get_suitable_osdsRequest.getDefaultInstance();
           case 34: return MRC.stringMessage.getDefaultInstance();
           case 35: return MRC.xtreemfs_listdirRequest.getDefaultInstance();
           case 36: return null;
           case 47: return MRC.Volume.getDefaultInstance();
           case 37: return GlobalTypes.XCap.getDefaultInstance();
           case 53: return MRC.xtreemfs_renew_capabilityRequest.getDefaultInstance();
           case 38: return null;
           case 39: return MRC.xtreemfs_replica_addRequest.getDefaultInstance();
           case 40: return MRC.xtreemfs_replica_listRequest.getDefaultInstance();
           case 41: return MRC.xtreemfs_replica_removeRequest.getDefaultInstance();
           case 42: return MRC.xtreemfs_dump_restore_databaseRequest.getDefaultInstance();
           case 43: return MRC.xtreemfs_restore_fileRequest.getDefaultInstance();
           case 44: return MRC.xtreemfs_rmvolRequest.getDefaultInstance();
           case 45: return null;
           case 46: return MRC.xtreemfs_update_file_sizeRequest.getDefaultInstance();
           case 48: return MRC.xtreemfs_set_replica_update_policyRequest.getDefaultInstance();
           case 49: return MRC.xtreemfs_set_read_only_xattrRequest.getDefaultInstance();
           case 50: return MRC.xtreemfs_get_file_credentialsRequest.getDefaultInstance();
           case 51: return MRC.xtreemfs_get_xlocsetRequest.getDefaultInstance();
           case 52: return MRC.xtreemfs_reselect_osdsRequest.getDefaultInstance();
           default: throw new RuntimeException("unknown procedure id");
        }
    }


    public static Message getResponseMessage(int procId) {
        switch (procId) {
           case 2: return null;
           case 3: return GlobalTypes.XCap.getDefaultInstance();
           case 4: return MRC.getattrResponse.getDefaultInstance();
           case 5: return MRC.getxattrResponse.getDefaultInstance();
           case 6: return MRC.timestampResponse.getDefaultInstance();
           case 7: return MRC.listxattrResponse.getDefaultInstance();
           case 8: return MRC.timestampResponse.getDefaultInstance();
           case 9: return MRC.openResponse.getDefaultInstance();
           case 10: return MRC.DirectoryEntries.getDefaultInstance();
           case 11: return MRC.readlinkResponse.getDefaultInstance();
           case 12: return MRC.timestampResponse.getDefaultInstance();
           case 13: return MRC.renameResponse.getDefaultInstance();
           case 14: return MRC.timestampResponse.getDefaultInstance();
           case 15: return MRC.timestampResponse.getDefaultInstance();
           case 16: return MRC.timestampResponse.getDefaultInstance();
           case 17: return MRC.StatVFS.getDefaultInstance();
           case 18: return MRC.timestampResponse.getDefaultInstance();
           case 19: return MRC.unlinkResponse.getDefaultInstance();
           case 20: return null;
           case 30: return null;
           case 31: return MRC.xtreemfs_check_file_existsResponse.getDefaultInstance();
           case 52: return null;
           case 32: return null;
           case 33: return MRC.xtreemfs_get_suitable_osdsResponse.getDefaultInstance();
           case 34: return MRC.stringMessage.getDefaultInstance();
           case 35: return MRC.xtreemfs_listdirResponse.getDefaultInstance();
           case 36: return MRC.Volumes.getDefaultInstance();
           case 47: return null;
           case 37: return GlobalTypes.XCap.getDefaultInstance();
           case 53: return GlobalTypes.XCap.getDefaultInstance();
           case 38: return null;
           case 39: return MRC.xtreemfs_replica_addResponse.getDefaultInstance();
           case 40: return GlobalTypes.Replicas.getDefaultInstance();
           case 41: return MRC.xtreemfs_replica_removeResponse.getDefaultInstance();
           case 42: return null;
           case 43: return null;
           case 44: return null;
           case 45: return null;
           case 46: return MRC.timestampResponse.getDefaultInstance();
           case 48: return MRC.xtreemfs_set_replica_update_policyResponse.getDefaultInstance();
           case 49: return MRC.xtreemfs_set_read_only_xattrResponse.getDefaultInstance();
           case 50: return GlobalTypes.FileCredentials.getDefaultInstance();
           case 51: return GlobalTypes.XLocSet.getDefaultInstance();
           case 52: return MRC.xtreemfs_reselect_osdsResponse.getDefaultInstance();
           default: throw new RuntimeException("unknown procedure id");
        }
    }


}<|MERGE_RESOLUTION|>--- conflicted
+++ resolved
@@ -1,8 +1,4 @@
-<<<<<<< HEAD
-//automatically generated from MRC.proto at Mon Sep 14 11:28:51 CEST 2015
-=======
-//automatically generated from MRC.proto at Mon Oct 26 10:41:58 CET 2015
->>>>>>> cc40717f
+//automatically generated from MRC.proto at Wed Oct 28 15:06:28 CET 2015
 //(c) 2015. See LICENSE file for details.
 
 package org.xtreemfs.pbrpc.generatedinterfaces;
@@ -55,7 +51,7 @@
     public static final int PROC_ID_XTREEMFS_SET_READ_ONLY_XATTR = 49;
     public static final int PROC_ID_XTREEMFS_GET_FILE_CREDENTIALS = 50;
     public static final int PROC_ID_XTREEMFS_GET_XLOCSET = 51;
-    public static final int PROC_ID_XTREEMFS_RESELECT_OSDS = 52;
+    public static final int PROC_ID_XTREEMFS_RESELECT_OSDS = 54;
 
     public static Message getRequestMessage(int procId) {
         switch (procId) {
@@ -102,7 +98,7 @@
            case 49: return MRC.xtreemfs_set_read_only_xattrRequest.getDefaultInstance();
            case 50: return MRC.xtreemfs_get_file_credentialsRequest.getDefaultInstance();
            case 51: return MRC.xtreemfs_get_xlocsetRequest.getDefaultInstance();
-           case 52: return MRC.xtreemfs_reselect_osdsRequest.getDefaultInstance();
+           case 54: return MRC.xtreemfs_reselect_osdsRequest.getDefaultInstance();
            default: throw new RuntimeException("unknown procedure id");
         }
     }
@@ -153,7 +149,7 @@
            case 49: return MRC.xtreemfs_set_read_only_xattrResponse.getDefaultInstance();
            case 50: return GlobalTypes.FileCredentials.getDefaultInstance();
            case 51: return GlobalTypes.XLocSet.getDefaultInstance();
-           case 52: return MRC.xtreemfs_reselect_osdsResponse.getDefaultInstance();
+           case 54: return MRC.xtreemfs_reselect_osdsResponse.getDefaultInstance();
            default: throw new RuntimeException("unknown procedure id");
         }
     }
