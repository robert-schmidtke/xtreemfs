--- conflicted
+++ resolved
@@ -1,8 +1,4 @@
-<<<<<<< HEAD
-//automatically generated from OSD.proto at Tue Jul 08 18:23:22 CEST 2014
-=======
-//automatically generated from OSD.proto at Thu Jul 10 14:56:46 CEST 2014
->>>>>>> 6273db64
+//automatically generated from OSD.proto at Wed Nov 12 13:00:56 CET 2014
 //(c) 2014. See LICENSE file for details.
 
 package org.xtreemfs.pbrpc.generatedinterfaces;
