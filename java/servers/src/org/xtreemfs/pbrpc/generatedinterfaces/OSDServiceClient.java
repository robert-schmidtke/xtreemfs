--- conflicted
+++ resolved
@@ -1,8 +1,4 @@
-<<<<<<< HEAD
-//automatically generated from OSD.proto at Wed Oct 30 10:58:13 CET 2013
-=======
-//automatically generated from OSD.proto at Mon Nov 11 11:46:59 CET 2013
->>>>>>> 198e66b1
+//automatically generated from OSD.proto at Fri Nov 15 15:18:56 CET 2013
 //(c) 2013. See LICENSE file for details.
 
 package org.xtreemfs.pbrpc.generatedinterfaces;
