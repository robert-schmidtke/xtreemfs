--- conflicted
+++ resolved
@@ -1,10 +1,5 @@
-<<<<<<< HEAD
-//automatically generated from MRC.proto at Wed Nov 20 11:42:25 CET 2013
-//(c) 2013. See LICENSE file for details.
-=======
-//automatically generated from MRC.proto at Thu Jul 10 14:56:46 CEST 2014
+//automatically generated from MRC.proto at Wed Nov 12 13:00:56 CET 2014
 //(c) 2014. See LICENSE file for details.
->>>>>>> 6273db64
 
 package org.xtreemfs.pbrpc.generatedinterfaces;
 
