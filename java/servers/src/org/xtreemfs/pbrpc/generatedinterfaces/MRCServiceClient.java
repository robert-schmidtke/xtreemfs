--- conflicted
+++ resolved
@@ -1,8 +1,4 @@
-<<<<<<< HEAD
-//automatically generated from MRC.proto at Fri Oct 16 17:15:45 CEST 2015
-=======
-//automatically generated from MRC.proto at Mon Oct 26 10:41:58 CET 2015
->>>>>>> cc40717f
+//automatically generated from MRC.proto at Wed Oct 28 15:06:28 CET 2015
 //(c) 2015. See LICENSE file for details.
 
 package org.xtreemfs.pbrpc.generatedinterfaces;
@@ -591,7 +587,7 @@
          if (server == null) server = defaultServer;
          if (server == null) throw new IllegalArgumentException("defaultServer must be set in constructor if you want to pass null as server in calls");
          RPCResponse<MRC.xtreemfs_reselect_osdsResponse> response = new RPCResponse<MRC.xtreemfs_reselect_osdsResponse>(MRC.xtreemfs_reselect_osdsResponse.getDefaultInstance());
-         client.sendRequest(server, authHeader, userCreds, 20001, 52, input, null, response, false);
+         client.sendRequest(server, authHeader, userCreds, 20001, 54, input, null, response, false);
          return response;
     }
 
