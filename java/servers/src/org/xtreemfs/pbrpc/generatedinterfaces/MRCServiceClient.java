--- conflicted
+++ resolved
@@ -1,8 +1,4 @@
-<<<<<<< HEAD
-//automatically generated from MRC.proto at Tue May 13 10:40:43 BST 2014
-=======
-//automatically generated from MRC.proto at Thu Jul 10 14:56:46 CEST 2014
->>>>>>> fd337263
+//automatically generated from MRC.proto at Thu Dec 04 15:07:46 CET 2014
 //(c) 2014. See LICENSE file for details.
 
 package org.xtreemfs.pbrpc.generatedinterfaces;
