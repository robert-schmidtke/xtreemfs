--- conflicted
+++ resolved
@@ -1,9 +1,5 @@
-<<<<<<< HEAD
-//automatically generated from MRC.proto at Thu Dec 04 15:07:46 CET 2014
-=======
-//automatically generated from MRC.proto at Thu Dec 11 16:09:37 CET 2014
->>>>>>> 9ddf71b0
-//(c) 2014. See LICENSE file for details.
+//automatically generated from MRC.proto at Tue Mar 03 16:20:17 CET 2015
+//(c) 2015. See LICENSE file for details.
 
 package org.xtreemfs.pbrpc.generatedinterfaces;
 
