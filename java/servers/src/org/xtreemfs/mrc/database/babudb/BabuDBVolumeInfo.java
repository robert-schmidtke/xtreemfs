/*
 * Copyright (c) 2008-2011 by Jan Stender,
 *               Zuse Institute Berlin
 *
 * Licensed under the BSD License, see LICENSE file for details.
 *
 */

package org.xtreemfs.mrc.database.babudb;

import org.xtreemfs.foundation.logging.Logging;
import org.xtreemfs.mrc.database.AtomicDBUpdate;
import org.xtreemfs.mrc.database.DatabaseException;
import org.xtreemfs.mrc.database.DatabaseException.ExceptionType;
import org.xtreemfs.mrc.database.StorageManager;
import org.xtreemfs.mrc.database.VolumeInfo;
import org.xtreemfs.mrc.quota.VolumeQuotaManager;
import org.xtreemfs.mrc.utils.Converter;

/**
 * A <code>VolumeInfo</code> implementation backed by a byte buffer.
 *
 * @author stender
 *
 */
public class BabuDBVolumeInfo implements VolumeInfo {

    private BabuDBStorageManager sMan;

    private String               id;

    private String               name;

    private short[]              osdPolicy;

    private short[]              replicaPolicy;

    private short                acPolicy;

    private boolean              allowSnaps;

    private boolean              enableTracing;

    private String               traceTarget;

    private String               tracingPolicy;

    private long                 quota;

    private long                 voucherSize;

    private long                 defaultGroupQuota;

    private long                 defaultUserQuota;

    public void init(BabuDBStorageManager sMan, String id, String name, short[] osdPolicy, short[] replicaPolicy,
            short acPolicy, boolean allowSnaps, long quota, AtomicDBUpdate update) throws DatabaseException {

        this.sMan = sMan;
        this.id = id;
        this.name = name;
        this.osdPolicy = osdPolicy;
        this.replicaPolicy = replicaPolicy;
        this.acPolicy = acPolicy;
        this.allowSnaps = allowSnaps;
        this.enableTracing = false;
        this.traceTarget = "";
        this.tracingPolicy = "";
        this.quota = quota;
<<<<<<< HEAD

=======
        this.voucherSize = VolumeQuotaManager.DEFAULT_VOUCHER_SIZE;
        this.defaultGroupQuota = VolumeQuotaManager.DEFAULT_GROUP_QUOTA;
        this.defaultUserQuota = VolumeQuotaManager.DEFAULT_USER_QUOTA;
        
>>>>>>> f0347eae
        // set the policies
        sMan.setXAttr(1, StorageManager.SYSTEM_UID, BabuDBStorageManager.VOL_ID_ATTR_NAME, id.getBytes(), true, update);
        sMan.setXAttr(1, StorageManager.SYSTEM_UID, BabuDBStorageManager.OSD_POL_ATTR_NAME, Converter
                .shortArrayToString(osdPolicy).getBytes(), true, update);
        sMan.setXAttr(1, StorageManager.SYSTEM_UID, BabuDBStorageManager.REPL_POL_ATTR_NAME, Converter
                .shortArrayToString(replicaPolicy).getBytes(), true, update);
        sMan.setXAttr(1, StorageManager.SYSTEM_UID, BabuDBStorageManager.AC_POL_ATTR_NAME, String.valueOf(acPolicy)
                .getBytes(), true, update);
        sMan.setXAttr(1, StorageManager.SYSTEM_UID, BabuDBStorageManager.ALLOW_SNAPS_ATTR_NAME,
                String.valueOf(allowSnaps).getBytes(), true, update);
        sMan.setXAttr(1, StorageManager.SYSTEM_UID, BabuDBStorageManager.VOL_QUOTA_ATTR_NAME, String.valueOf(quota)
                .getBytes(), true, update);
        sMan.setXAttr(1, StorageManager.SYSTEM_UID, BabuDBStorageManager.VOL_VOUCHERSIZE_ATTR_NAME,
                String.valueOf(voucherSize).getBytes(), true, update);
        sMan.setXAttr(1, StorageManager.SYSTEM_UID, BabuDBStorageManager.VOL_DEFAULT_G_QUOTA_ATTR_NAME,
                String.valueOf(defaultGroupQuota).getBytes(), true, update);
        sMan.setXAttr(1, StorageManager.SYSTEM_UID, BabuDBStorageManager.VOL_DEFAULT_U_QUOTA_ATTR_NAME,
                String.valueOf(defaultUserQuota).getBytes(), true, update);
    }

    public void init(BabuDBStorageManager sMan) throws DatabaseException {

        this.sMan = sMan;

        try {

            // retrieve volume attributes
            byte[] idAttr = sMan.getXAttr(1, StorageManager.SYSTEM_UID, BabuDBStorageManager.VOL_ID_ATTR_NAME);
            byte[] acPolicyAttr = sMan.getXAttr(1, StorageManager.SYSTEM_UID, BabuDBStorageManager.AC_POL_ATTR_NAME);
            byte[] allowSnapsAttr = sMan.getXAttr(1, StorageManager.SYSTEM_UID,
                    BabuDBStorageManager.ALLOW_SNAPS_ATTR_NAME);
            byte[] osdPolicyAttr = sMan.getXAttr(1, StorageManager.SYSTEM_UID, BabuDBStorageManager.OSD_POL_ATTR_NAME);
            byte[] replicaPolicyAttr = sMan.getXAttr(1, StorageManager.SYSTEM_UID,
                    BabuDBStorageManager.REPL_POL_ATTR_NAME);
            byte[] enableTracingAttr = sMan.getXAttr(1, StorageManager.SYSTEM_UID, BabuDBStorageManager.ENABLE_TRACING);
            byte[] traceTargetAttr = sMan.getXAttr(1, StorageManager.SYSTEM_UID, BabuDBStorageManager.TRACE_TARGET);
            byte[] tracingPolicyAttr = sMan.getXAttr(1, StorageManager.SYSTEM_UID, BabuDBStorageManager.TRACING_POLICY);
            byte[] quotaAttr = sMan.getXAttr(1, StorageManager.SYSTEM_UID, BabuDBStorageManager.VOL_QUOTA_ATTR_NAME);
<<<<<<< HEAD

=======
            byte[] voucherSizeAttr = sMan.getXAttr(1, StorageManager.SYSTEM_UID,
                    BabuDBStorageManager.VOL_VOUCHERSIZE_ATTR_NAME);
            byte[] defaultGroupQuotaAttr = sMan.getXAttr(1, StorageManager.SYSTEM_UID,
                    BabuDBStorageManager.VOL_DEFAULT_G_QUOTA_ATTR_NAME);
            byte[] defaultUserQuotaAttr = sMan.getXAttr(1, StorageManager.SYSTEM_UID,
                    BabuDBStorageManager.VOL_DEFAULT_U_QUOTA_ATTR_NAME);
            
>>>>>>> f0347eae
            if (idAttr != null)
                id = new String(idAttr);
            else
                throw new DatabaseException("database corrupted: volume parameter 'id' not found",
                        ExceptionType.INTERNAL_DB_ERROR);

            name = sMan.getMetadata(1).getFileName();

            if (osdPolicyAttr != null)
                osdPolicy = Converter.stringToShortArray(new String(osdPolicyAttr));
            else
                throw new DatabaseException("database corrupted: volume parameter 'osdPolicy' not found",
                        ExceptionType.INTERNAL_DB_ERROR);

            if (replicaPolicyAttr != null)
                replicaPolicy = Converter.stringToShortArray(new String(replicaPolicyAttr));
            else
                throw new DatabaseException("database corrupted: volume parameter 'replicaPolicy' not found",
                        ExceptionType.INTERNAL_DB_ERROR);

            if (acPolicyAttr != null)
                acPolicy = Short.parseShort(new String(acPolicyAttr));
            else
                throw new DatabaseException("database corrupted: volume parameter 'acPolicy' not found",
                        ExceptionType.INTERNAL_DB_ERROR);

            if (allowSnapsAttr != null)
                allowSnaps = "true".equalsIgnoreCase(new String(allowSnapsAttr));

            if (tracingPolicyAttr != null)
                enableTracing = "true".equalsIgnoreCase(new String(enableTracingAttr));

            if (traceTargetAttr != null)
                traceTarget = new String(traceTargetAttr);
            else
                traceTarget = "";

            if (tracingPolicyAttr != null)
                tracingPolicy = new String(tracingPolicyAttr);
            else
                tracingPolicy = "";

            if (quotaAttr != null)
                quota = Long.valueOf(new String(quotaAttr));

            if (voucherSizeAttr != null)
                voucherSize = Long.valueOf(new String(voucherSizeAttr));

            if (defaultGroupQuotaAttr != null)
                defaultGroupQuota = Long.valueOf(new String(defaultGroupQuotaAttr));

            if (defaultUserQuotaAttr != null)
                defaultUserQuota = Long.valueOf(new String(defaultUserQuotaAttr));

        } catch (NumberFormatException exc) {
            Logging.logError(Logging.LEVEL_ERROR, this, exc);
            throw new DatabaseException("corrupted MRC database", ExceptionType.INTERNAL_DB_ERROR);
        }
    }

    @Override
    public String getId() {
        return id;
    }

    @Override
    public String getName() {
        return name;
    }

    @Override
    public short[] getOsdPolicy() {
        return osdPolicy;
    }

    @Override
    public short[] getReplicaPolicy() {
        return replicaPolicy;
    }

    @Override
    public short getAcPolicyId() {
        return acPolicy;
    }

    @Override
    public long getVolumeQuota() throws DatabaseException {
        return quota;
    }

    @Override
    public long getVoucherSize() throws DatabaseException {
        return voucherSize;
    }

    @Override
    public long getDefaultGroupQuota() throws DatabaseException {
        return defaultGroupQuota;
    }

    @Override
    public long getDefaultUserQuota() throws DatabaseException {
        return defaultUserQuota;
    }

    @Override
    public void setOsdPolicy(short[] osdPolicy, AtomicDBUpdate update) throws DatabaseException {
        this.osdPolicy = osdPolicy;
        sMan.setXAttr(1, StorageManager.SYSTEM_UID, BabuDBStorageManager.OSD_POL_ATTR_NAME, Converter
                .shortArrayToString(osdPolicy).getBytes(), update);
        sMan.notifyVolumeChange(this);
    }

    @Override
    public void setReplicaPolicy(short[] replicaPolicy, AtomicDBUpdate update) throws DatabaseException {
        this.replicaPolicy = replicaPolicy;
        sMan.setXAttr(1, StorageManager.SYSTEM_UID, BabuDBStorageManager.REPL_POL_ATTR_NAME, Converter
                .shortArrayToString(replicaPolicy).getBytes(), update);
        sMan.notifyVolumeChange(this);
    }

    @Override
    public void setAllowSnaps(boolean allowSnaps, AtomicDBUpdate update) throws DatabaseException {
        this.allowSnaps = allowSnaps;
        sMan.setXAttr(1, StorageManager.SYSTEM_UID, BabuDBStorageManager.ALLOW_SNAPS_ATTR_NAME,
                String.valueOf(allowSnaps).getBytes(), update);
        sMan.notifyVolumeChange(this);
    }

    @Override
    public void setTracing(boolean enableTracing, AtomicDBUpdate update) throws DatabaseException {
        this.enableTracing = enableTracing;
        sMan.setXAttr(1, StorageManager.SYSTEM_UID, BabuDBStorageManager.ENABLE_TRACING,
                String.valueOf(enableTracing).getBytes(), update);
        sMan.notifyVolumeChange(this);
    }

    @Override
    public void setTracingPolicyConfig(String traceTarget, AtomicDBUpdate update) throws DatabaseException {
        this.traceTarget = traceTarget;
        sMan.setXAttr(1, StorageManager.SYSTEM_UID, BabuDBStorageManager.TRACE_TARGET,
                traceTarget.getBytes(), update);
        sMan.notifyVolumeChange(this);
    }

    @Override
    public void setTracingPolicy(String tracingPolicy, AtomicDBUpdate update) throws DatabaseException {
        this.tracingPolicy = tracingPolicy;
        sMan.setXAttr(1, StorageManager.SYSTEM_UID, BabuDBStorageManager.TRACING_POLICY,
                tracingPolicy.getBytes(), update);
        sMan.notifyVolumeChange(this);
    }

    @Override
    public void setVolumeQuota(long quota, AtomicDBUpdate update) throws DatabaseException {
        this.quota = quota;
        sMan.setXAttr(1, StorageManager.SYSTEM_UID, BabuDBStorageManager.VOL_QUOTA_ATTR_NAME, String.valueOf(quota)
                .getBytes(),
                update);
        sMan.notifyVolumeChange(this);
    }

    @Override
    public void setVoucherSize(long voucherSize, AtomicDBUpdate update) throws DatabaseException {
        this.voucherSize = voucherSize;
        sMan.setXAttr(1, StorageManager.SYSTEM_UID, BabuDBStorageManager.VOL_VOUCHERSIZE_ATTR_NAME,
                String.valueOf(voucherSize).getBytes(), update);
        sMan.notifyVolumeChange(this);
    }

    @Override
    public void setDefaultGroupQuota(long defaultGroupQuota, AtomicDBUpdate update) throws DatabaseException {
        this.defaultGroupQuota = defaultGroupQuota;
        sMan.setXAttr(1, StorageManager.SYSTEM_UID, BabuDBStorageManager.VOL_DEFAULT_G_QUOTA_ATTR_NAME,
                String.valueOf(defaultGroupQuota).getBytes(), update);
        sMan.notifyVolumeChange(this);
    }

    @Override
    public void setDefaultUserQuota(long defaultUserQuota, AtomicDBUpdate update) throws DatabaseException {
        this.defaultUserQuota = defaultUserQuota;
        sMan.setXAttr(1, StorageManager.SYSTEM_UID, BabuDBStorageManager.VOL_DEFAULT_U_QUOTA_ATTR_NAME,
                String.valueOf(defaultUserQuota).getBytes(), update);
        sMan.notifyVolumeChange(this);
    }

    @Override
    public void updateVolumeSize(long diff, AtomicDBUpdate update) throws DatabaseException {
        sMan.updateVolumeSize(diff, update);
    }

    @Override
    public long getNumFiles() throws DatabaseException {
        return sMan.getNumFiles();
    }

    @Override
    public long getNumDirs() throws DatabaseException {
        return sMan.getNumDirs();
    }

    @Override
    public long getVolumeSize() throws DatabaseException {
        return sMan.getVolumeSize();
    }

    @Override
    public boolean isSnapVolume() throws DatabaseException {
        return false;
    }

    @Override
    public boolean isSnapshotsEnabled() throws DatabaseException {
        return allowSnaps;
    }

    @Override
    public boolean isTracingEnabled() throws DatabaseException {
        return this.enableTracing;
    }

    @Override
    public String getTraceTarget() throws DatabaseException {
        return this.traceTarget;
    }

    @Override
    public String getTracingPolicy() throws DatabaseException {
        return this.tracingPolicy;
    }

    @Override
    public long getCreationTime() throws DatabaseException {
        return 0;
    }
}<|MERGE_RESOLUTION|>--- conflicted
+++ resolved
@@ -67,14 +67,10 @@
         this.traceTarget = "";
         this.tracingPolicy = "";
         this.quota = quota;
-<<<<<<< HEAD
-
-=======
         this.voucherSize = VolumeQuotaManager.DEFAULT_VOUCHER_SIZE;
         this.defaultGroupQuota = VolumeQuotaManager.DEFAULT_GROUP_QUOTA;
         this.defaultUserQuota = VolumeQuotaManager.DEFAULT_USER_QUOTA;
         
->>>>>>> f0347eae
         // set the policies
         sMan.setXAttr(1, StorageManager.SYSTEM_UID, BabuDBStorageManager.VOL_ID_ATTR_NAME, id.getBytes(), true, update);
         sMan.setXAttr(1, StorageManager.SYSTEM_UID, BabuDBStorageManager.OSD_POL_ATTR_NAME, Converter
@@ -113,9 +109,6 @@
             byte[] traceTargetAttr = sMan.getXAttr(1, StorageManager.SYSTEM_UID, BabuDBStorageManager.TRACE_TARGET);
             byte[] tracingPolicyAttr = sMan.getXAttr(1, StorageManager.SYSTEM_UID, BabuDBStorageManager.TRACING_POLICY);
             byte[] quotaAttr = sMan.getXAttr(1, StorageManager.SYSTEM_UID, BabuDBStorageManager.VOL_QUOTA_ATTR_NAME);
-<<<<<<< HEAD
-
-=======
             byte[] voucherSizeAttr = sMan.getXAttr(1, StorageManager.SYSTEM_UID,
                     BabuDBStorageManager.VOL_VOUCHERSIZE_ATTR_NAME);
             byte[] defaultGroupQuotaAttr = sMan.getXAttr(1, StorageManager.SYSTEM_UID,
@@ -123,7 +116,6 @@
             byte[] defaultUserQuotaAttr = sMan.getXAttr(1, StorageManager.SYSTEM_UID,
                     BabuDBStorageManager.VOL_DEFAULT_U_QUOTA_ATTR_NAME);
             
->>>>>>> f0347eae
             if (idAttr != null)
                 id = new String(idAttr);
             else
