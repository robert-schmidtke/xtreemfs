/*
 * Copyright (c) 2008-2011 by Jan Stender,
 *               Zuse Institute Berlin
 *
 * Licensed under the BSD License, see LICENSE file for details.
 *
 */

package org.xtreemfs.mrc.utils;

import java.net.InetAddress;
import java.net.InetSocketAddress;
import java.util.ArrayList;
import java.util.Arrays;
import java.util.HashMap;
import java.util.HashSet;
import java.util.Iterator;
import java.util.LinkedList;
import java.util.List;
import java.util.Map;
import java.util.Map.Entry;
import java.util.Set;

import org.xtreemfs.common.ReplicaUpdatePolicies;
import org.xtreemfs.common.uuids.ServiceUUID;
import org.xtreemfs.common.uuids.UnknownUUIDException;
import org.xtreemfs.common.xloc.ReplicationFlags;
import org.xtreemfs.foundation.json.JSONException;
import org.xtreemfs.foundation.json.JSONParser;
import org.xtreemfs.foundation.logging.Logging;
import org.xtreemfs.foundation.logging.Logging.Category;
import org.xtreemfs.foundation.pbrpc.generatedinterfaces.RPC.POSIXErrno;
import org.xtreemfs.foundation.util.OutputUtils;
import org.xtreemfs.mrc.MRCConfig;
import org.xtreemfs.mrc.MRCException;
import org.xtreemfs.mrc.UserException;
import org.xtreemfs.mrc.ac.FileAccessManager;
import org.xtreemfs.mrc.database.AtomicDBUpdate;
import org.xtreemfs.mrc.database.DatabaseException;
import org.xtreemfs.mrc.database.DatabaseResultSet;
import org.xtreemfs.mrc.database.StorageManager;
import org.xtreemfs.mrc.database.VolumeInfo;
import org.xtreemfs.mrc.database.VolumeManager;
import org.xtreemfs.mrc.metadata.FileMetadata;
import org.xtreemfs.mrc.metadata.ReplicationPolicy;
import org.xtreemfs.mrc.metadata.StripingPolicy;
import org.xtreemfs.mrc.metadata.XAttr;
import org.xtreemfs.mrc.metadata.XLoc;
import org.xtreemfs.mrc.metadata.XLocList;
import org.xtreemfs.mrc.osdselection.OSDStatusManager;
import org.xtreemfs.pbrpc.generatedinterfaces.DIR.Service;
import org.xtreemfs.pbrpc.generatedinterfaces.DIR.ServiceDataMap;
import org.xtreemfs.pbrpc.generatedinterfaces.DIR.ServiceSet;
import org.xtreemfs.pbrpc.generatedinterfaces.DIR.ServiceType;
import org.xtreemfs.pbrpc.generatedinterfaces.GlobalTypes.KeyValuePair;
import org.xtreemfs.pbrpc.generatedinterfaces.GlobalTypes.VivaldiCoordinates;

public class MRCHelper {

    public static class GlobalFileIdResolver {

        final String volumeId;

        final long   localFileId;

        public GlobalFileIdResolver(String globalFileId) throws UserException {

            try {
                int i = globalFileId.indexOf(':');
                volumeId = globalFileId.substring(0, i);
                localFileId = Long.parseLong(globalFileId.substring(i + 1));
            } catch (Exception exc) {
                throw new UserException(POSIXErrno.POSIX_ERROR_EINVAL, "invalid global file ID: " + globalFileId
                        + "; expected pattern: <volume_ID>:<local_file_ID>");
            }
        }

        public String getVolumeId() {
            return volumeId;
        }

        public long getLocalFileId() {
            return localFileId;
        }
    }
<<<<<<< HEAD
=======
    
    /**
     * Create a global fileId for the file on the volume.
     * 
     * @param volume
     * @param file
     * @return Global fileId
     */
    public static String createGlobalFileId(VolumeInfo volume, FileMetadata file) {
        return volume.getId() + ":" + file.getId();
    }
>>>>>>> 9ddf71b0

    public static final String POLICY_ATTR_PREFIX = "policies";

    public static final String VOL_ATTR_PREFIX    = "volattr";

    public static final String XTREEMFS_POLICY_ATTR_PREFIX = "xtreemfs." + POLICY_ATTR_PREFIX + ".";

    public enum SysAttrs {
            locations,
            file_id,
            object_type,
            url,
            owner,
            group,
            default_sp,
            ac_policy_id,
            rsel_policy,
            osel_policy,
            usable_osds,
            free_space,
            used_space,
            num_files,
            num_dirs,
            snapshots,
            snapshots_enabled,
            snapshot_time,
            acl,
            read_only,
            mark_replica_complete,
            set_repl_update_policy,
            default_rp,
            tracing_enabled,
            trace_target,
            tracing_policy,
            quota
    }

    public enum FileType {
        nexists, dir, file
    }

    public static Service createDSVolumeInfo(VolumeInfo vol, OSDStatusManager osdMan, StorageManager sMan,
            String mrcUUID) {

        String free = String.valueOf(osdMan.getFreeSpace(vol.getId()));
        String volSize = null;
        try {
            volSize = String.valueOf(sMan.getVolumeInfo().getVolumeSize());
            try {
                // Use minimum of free space relative to the quota and free space on osds as free disk space.
                long quota = vol.getVolumeQuota();
                long quotaFreeSpace = quota - vol.getVolumeSize();
                if (quota != 0 && quotaFreeSpace < Long.valueOf(free)) {
                    quotaFreeSpace = quotaFreeSpace < 0 ? 0 : quotaFreeSpace;
                    free = String.valueOf(quotaFreeSpace);
                }
            } catch (DatabaseException e) {
                Logging.logMessage(Logging.LEVEL_WARN, Category.storage, null,
                        "could not retrieve volume quota from database for volume '%s': %s",
                        new Object[] { vol.getName(), e.toString() });
            }
        } catch (DatabaseException e) {
            Logging.logMessage(Logging.LEVEL_WARN, Category.storage, null,
                    "could not retrieve volume size from database for volume '%s': %s",
                    new Object[] { vol.getName(), e.toString() });
        }

        ServiceDataMap.Builder dmap = buildServiceDataMap("mrc", mrcUUID, "free", free, "used", volSize);

        try {

            DatabaseResultSet<XAttr> attrIt = sMan.getXAttrs(1, StorageManager.SYSTEM_UID);
            while (attrIt.hasNext()) {
                XAttr attr = attrIt.next();
                if (attr.getKey().startsWith("xtreemfs.volattr.")) {
                    byte[] value = attr.getValue();
                    dmap.addData(KeyValuePair.newBuilder()
                            .setKey("attr." + attr.getKey().substring("xtreemfs.volattr.".length()))
                            .setValue(value == null ? null : new String(value)));
                }
            }
            attrIt.destroy();

        } catch (DatabaseException e) {
            Logging.logMessage(Logging.LEVEL_ERROR, Category.storage, null, OutputUtils.stackTraceToString(e),
                    new Object[0]);
        }

        Service sreg = Service.newBuilder().setType(ServiceType.SERVICE_TYPE_VOLUME).setUuid(vol.getId()).setVersion(0)
                .setName(vol.getName()).setData(dmap).setLastUpdatedS(0).build();

        return sreg;
    }

    public static int updateFileTimes(long parentId, FileMetadata file, boolean setATime, boolean setCTime,
            boolean setMTime, StorageManager sMan, int currentTime, AtomicDBUpdate update) throws DatabaseException {

        if (parentId == -1)
            return -1;

        if (setATime)
            file.setAtime(currentTime);
        if (setCTime)
            file.setCtime(currentTime);
        if (setMTime)
            file.setMtime(currentTime);

        sMan.setMetadata(file, FileMetadata.FC_METADATA, update);

        return currentTime;
    }

    public static XLoc createReplica(StripingPolicy stripingPolicy, StorageManager sMan, OSDStatusManager osdMan,
            VolumeInfo volume, long parentDirId, String path, InetAddress clientAddress,
            VivaldiCoordinates clientCoordinates, XLocList currentXLoc, int replFlags) throws DatabaseException,
            UserException, MRCException {

        // if no striping policy is provided, try to retrieve it from the parent
        // directory
        if (stripingPolicy == null)
            stripingPolicy = sMan.getDefaultStripingPolicy(parentDirId);

        // if the parent directory has no default policy, take the one
        // associated with the volume
        if (stripingPolicy == null)
            stripingPolicy = sMan.getDefaultStripingPolicy(1);

        if (stripingPolicy == null)
            throw new UserException(POSIXErrno.POSIX_ERROR_EIO, "could not open file " + path
                    + ": no default striping policy available");

        // determine the set of OSDs to be assigned to the replica
        ServiceSet.Builder usableOSDs = osdMan.getUsableOSDs(volume.getId(), clientAddress, clientCoordinates,
                currentXLoc, stripingPolicy.getWidth());

        if (usableOSDs == null || usableOSDs.getServicesCount() == 0) {

            Logging.logMessage(Logging.LEVEL_WARN, Category.all, (Object) null,
                    "no suitable OSDs available for file %s", path);

            throw new UserException(POSIXErrno.POSIX_ERROR_EIO, "could not assign OSDs to file " + path
                    + ": no feasible OSDs available");
        }

        // determine the actual striping width; if not enough OSDs are
        // available, the width will be limited to the amount of available OSDs
        int width = Math.min(stripingPolicy.getWidth(), usableOSDs.getServicesCount());

        // convert the set of OSDs to a string array of OSD UUIDs
        List<Service> osdServices = usableOSDs.getServicesList();
        String[] osds = new String[width];
        for (int i = 0; i < width; i++)
            osds[i] = osdServices.get(i).getUuid();

        if (width != stripingPolicy.getWidth())
            stripingPolicy = sMan.createStripingPolicy(stripingPolicy.getPattern(), stripingPolicy.getStripeSize(),
                    width);

        return sMan.createXLoc(stripingPolicy, osds, replFlags);
    }

    /**
     * Checks whether the given replica (i.e. list of OSDs) can be added to the
     * given X-Locations list without compromising consistency.
     *
     * @param xLocList
     *            the X-Locations list
     * @param newOSDs
     *            the list of new OSDs to add
     * @return <tt>true</tt>, if adding the OSD list is possible, <tt>false</tt>
     *         , otherwise
     */
    public static boolean isAddable(XLocList xLocList, List<String> newOSDs) {
        if (xLocList != null)
            for (int i = 0; i < xLocList.getReplicaCount(); i++) {
                XLoc replica = xLocList.getReplica(i);
                for (int j = 0; j < replica.getOSDCount(); j++)
                    for (String newOsd : newOSDs)
                        if (replica.getOSD(j).equals(newOsd))
                            return false;
            }

        return true;
    }

    /**
     * Checks whether all service UUIDs from the list can be resolved, i.e.
     * refer to valid services.
     *
     * @param newOSDs
     *            the list of OSDs
     * @return <tt>true</tt>, if all OSDs are resolvable, <tt>false</tt>,
     *         otherwise
     */
    public static boolean isResolvable(List<String> newOSDs) {
        if (newOSDs != null)
            for (String osd : newOSDs) {
                try {
                    new ServiceUUID(osd).getAddress();
                } catch (Exception exc) {
                    return false;
                }
            }

        return true;
    }

    /**
     * Checks whether the given X-Locations list is consistent. It is regarded
     * as consistent if no OSD in any replica occurs more than once.
     *
     * @param xLocList
     *            the X-Locations list to check for consistency
     * @return <tt>true</tt>, if the list is consistent, <tt>false</tt>,
     *         otherwise
     */
    public static boolean isConsistent(XLocList xLocList) {
        Set<String> tmp = new HashSet<String>();
        if (xLocList != null) {
            for (int i = 0; i < xLocList.getReplicaCount(); i++) {
                XLoc replica = xLocList.getReplica(i);
                for (int j = 0; j < replica.getOSDCount(); j++) {
                    String osd = replica.getOSD(j);
                    if (!tmp.contains(osd))
                        tmp.add(osd);
                    else
                        return false;
                }
            }
        }

        return true;
    }

    public static String getSysAttrValue(MRCConfig config, StorageManager sMan, OSDStatusManager osdMan,
            FileAccessManager faMan, String path, FileMetadata file, String keyString) throws DatabaseException,
            UserException, JSONException {

        if (keyString.startsWith(POLICY_ATTR_PREFIX + "."))
            return getPolicyValue(sMan, keyString);

        if (keyString.startsWith(VOL_ATTR_PREFIX + "."))
            return getVolAttrValue(sMan, keyString);

        SysAttrs key = null;
        try {
            key = SysAttrs.valueOf(keyString);
        } catch (IllegalArgumentException exc) {
            throw new UserException(POSIXErrno.POSIX_ERROR_EINVAL, "unknown system attribute '" + keyString + "'");
        }

        if (key != null) {

            switch (key) {

            case locations:
                if (file.isDirectory()) {
                    return "";
                } else {
                    XLocList xLocList = file.getXLocList();

                    try {
                        return xLocList == null ? "" : Converter.xLocListToJSON(xLocList, osdMan);
                    } catch (UnknownUUIDException exc) {
                        throw new UserException(POSIXErrno.POSIX_ERROR_EIO, "cannot retrieve '"
                                + SysAttrs.locations.name() + "' attribute value: " + exc);
                    }
                }
            case file_id:
                return createGlobalFileId(sMan.getVolumeInfo(), file);
            case object_type:
                String ref = sMan.getSoftlinkTarget(file.getId());
                return ref != null ? "3" : file.isDirectory() ? "2" : "1";
            case url:
                InetSocketAddress addr = config.getDirectoryService();
                return config.getURLScheme() + "://" + addr.getHostName() + ":" + addr.getPort() + "/" + path;
            case owner:
                return file.getOwnerId();
            case group:
                return file.getOwningGroupId();
            case default_sp:
                if (!file.isDirectory())
                    return "";
                StripingPolicy sp = sMan.getDefaultStripingPolicy(file.getId());
                if (sp == null)
                    return "";
                return Converter.stripingPolicyToJSONString(sp);
            case ac_policy_id:
                return file.getId() == 1 ? sMan.getVolumeInfo().getAcPolicyId() + "" : "";
            case osel_policy:
                return file.getId() == 1 ? Converter.shortArrayToString(sMan.getVolumeInfo().getOsdPolicy()) : "";
            case rsel_policy:
                return file.getId() == 1 ? Converter.shortArrayToString(sMan.getVolumeInfo().getReplicaPolicy()) : "";
            case read_only:
                if (file.isDirectory())
                    return "";

                return String.valueOf(file.isReadOnly());

            case usable_osds: {

                // only return a value for the volume root
                if (file.getId() != 1)
                    return "";

                try {
                    ServiceSet.Builder srvs = osdMan.getUsableOSDs(sMan.getVolumeInfo().getId());
                    Map<String, String> osds = new HashMap<String, String>();
                    for (Service srv : srvs.getServicesList()) {
                        ServiceUUID uuid = new ServiceUUID(srv.getUuid());
                        osds.put(uuid.toString(), uuid.getAddressString());
                    }
                    return JSONParser.writeJSON(osds);

                } catch (UnknownUUIDException exc) {
                    throw new UserException(POSIXErrno.POSIX_ERROR_EIO, "cannot retrieve '"
                            + SysAttrs.usable_osds.name() + "' attribute value: " + exc);
                }
            }
            case free_space:
                return file.getId() == 1 ? String.valueOf(osdMan.getFreeSpace(sMan.getVolumeInfo().getId())) : "";
            case used_space:
                return file.getId() == 1 ? String.valueOf(sMan.getVolumeInfo().getVolumeSize()) : "";
            case num_files:
                return file.getId() == 1 ? String.valueOf(sMan.getVolumeInfo().getNumFiles()) : "";
            case num_dirs:
                return file.getId() == 1 ? String.valueOf(sMan.getVolumeInfo().getNumDirs()) : "";

            case snapshots: {

                if (file.getId() != 1 || sMan.getVolumeInfo().isSnapVolume())
                    return "";

                String[] snaps = sMan.getAllSnapshots();
                Arrays.sort(snaps);
                List<String> snapshots = new ArrayList<String>(snaps.length);
                for (String snap : snaps) {
                    if (snap.equals(".dump"))
                        continue;

                    snapshots.add(snap);
                }

                return JSONParser.writeJSON(snapshots);
            }

            case snapshots_enabled:
                return file.getId() == 1 && !sMan.getVolumeInfo().isSnapVolume() ? String.valueOf(sMan.getVolumeInfo()
                        .isSnapshotsEnabled()) : "";
            case snapshot_time:
                return file.getId() == 1 && sMan.getVolumeInfo().isSnapVolume() ? Long.toString(sMan.getVolumeInfo()
                        .getCreationTime()) : "";

            case acl:

                Map<String, Object> acl;
                try {
                    acl = faMan.getACLEntries(sMan, file);
                } catch (MRCException e) {
                    Logging.logError(Logging.LEVEL_ERROR, null, e);
                    throw new UserException(POSIXErrno.POSIX_ERROR_EINVAL);
                }

                if (acl != null) {

                    Map<String, Object> map = new HashMap<String, Object>();
                    for (Entry<String, Object> entry : acl.entrySet())
                        map.put(entry.getKey(), "" + entry.getValue());

                    return JSONParser.writeJSON(map);
                }

            case default_rp:

                if (!file.isDirectory())
                    return "";
                ReplicationPolicy rp = sMan.getDefaultReplicationPolicy(file.getId());
                if (rp == null)
                    return "";

                return Converter.replicationPolicyToJSONString(rp);

            case tracing_enabled:
                return file.getId() == 1 && sMan.getVolumeInfo().isTracingEnabled() ? String.valueOf(true) : "";

            case trace_target:
                return file.getId() == 1 && sMan.getVolumeInfo().isTracingEnabled() ?
                        sMan.getVolumeInfo().getTraceTarget() : "";

            case tracing_policy:
                return file.getId() == 1 && sMan.getVolumeInfo().isTracingEnabled() ?
                        sMan.getVolumeInfo().getTracingPolicy() : "";
            case quota:
                return String.valueOf(sMan.getVolumeInfo().getVolumeQuota());
            }
        }

        return "";
    }

    public static void setSysAttrValue(StorageManager sMan, VolumeManager vMan, FileAccessManager faMan, long parentId,
            FileMetadata file, String keyString, String value, AtomicDBUpdate update) throws UserException,
            DatabaseException {

        // handle policy-specific values
        if (keyString.startsWith(POLICY_ATTR_PREFIX.toString() + ".")) {
            setPolicyValue(sMan, keyString, value, update);
            return;
        }

        SysAttrs key = null;
        try {
            key = SysAttrs.valueOf(keyString);
        } catch (IllegalArgumentException exc) {
            throw new UserException(POSIXErrno.POSIX_ERROR_EINVAL, "unknown system attribute '" + keyString + "'");
        }

        switch (key) {

        case default_sp:

            if (!file.isDirectory())
                throw new UserException(POSIXErrno.POSIX_ERROR_EPERM,
                        "default striping policies can only be set on volumes and directories");

            try {

                org.xtreemfs.pbrpc.generatedinterfaces.GlobalTypes.StripingPolicy sp = null;
                sp = Converter.jsonStringToStripingPolicy(value);

                if (file.getId() == 1 && sp == null)
                    throw new UserException(POSIXErrno.POSIX_ERROR_EPERM,
                            "cannot remove the volume's default striping policy");

                // check if striping + rw replication would be set
                ReplicationPolicy replPolicy = sMan.getDefaultReplicationPolicy(file.getId());
                if (sp != null
                        && sp.getWidth() > 1
                        && replPolicy != null && (replPolicy.getName().equals(ReplicaUpdatePolicies.REPL_UPDATE_PC_WARONE) || replPolicy
                                .getName().equals(ReplicaUpdatePolicies.REPL_UPDATE_PC_WQRQ))) {
                    throw new UserException(POSIXErrno.POSIX_ERROR_EINVAL,
                            "Striping of rw-replicated Files is not supported yet.");
                }

                sMan.setDefaultStripingPolicy(file.getId(), sp, update);

            } catch (JSONException exc) {
                throw new UserException(POSIXErrno.POSIX_ERROR_EINVAL, "invalid default striping policy: " + value);
            } catch (ClassCastException exc) {
                throw new UserException(POSIXErrno.POSIX_ERROR_EINVAL, "invalid default striping policy: " + value);
            } catch (NullPointerException exc) {
                throw new UserException(POSIXErrno.POSIX_ERROR_EINVAL, "invalid default striping policy: " + value);
            } catch (IllegalArgumentException exc) {
                throw new UserException(POSIXErrno.POSIX_ERROR_EINVAL, "invalid default striping policy: " + value);
            }

            break;

        case osel_policy:

            if (file.getId() != 1)
                throw new UserException(POSIXErrno.POSIX_ERROR_EINVAL,
                        "OSD selection policies can only be set on volumes");

            try {
                short[] newPol = Converter.stringToShortArray(value);
                sMan.getVolumeInfo().setOsdPolicy(newPol, update);

            } catch (NumberFormatException exc) {
                throw new UserException(POSIXErrno.POSIX_ERROR_EINVAL, "invalid OSD selection policy: " + value);
            }

            break;

        case rsel_policy:

            if (file.getId() != 1)
                throw new UserException(POSIXErrno.POSIX_ERROR_EINVAL,
                        "replica selection policies can only be set and configured on volumes");

            try {
                short[] newPol = Converter.stringToShortArray(value);
                sMan.getVolumeInfo().setReplicaPolicy(newPol, update);

            } catch (NumberFormatException exc) {
                throw new UserException(POSIXErrno.POSIX_ERROR_EINVAL, "invalid replica selection policy: " + value);
            }

            break;

        case read_only:

            // TODO: unify w/ 'set_repl_update_policy'

            if (file.isDirectory())
                throw new UserException(POSIXErrno.POSIX_ERROR_EPERM, "only files can be made read-only");

            boolean readOnly = Boolean.valueOf(value);

            if (!readOnly && file.getXLocList() != null && file.getXLocList().getReplicaCount() > 1)
                throw new UserException(POSIXErrno.POSIX_ERROR_EPERM,
                        "read-only flag cannot be removed from files with multiple replicas");

            // set the update policy string in the X-Locations list to 'read
            // only replication' and mark the first replica as 'full'
            if (file.getXLocList() != null) {
                XLocList xLoc = file.getXLocList();
                XLoc[] replicas = new XLoc[xLoc.getReplicaCount()];
                for (int i = 0; i < replicas.length; i++)
                    replicas[i] = xLoc.getReplica(i);

                replicas[0].setReplicationFlags(ReplicationFlags.setFullReplica(ReplicationFlags
                        .setReplicaIsComplete(replicas[0].getReplicationFlags())));

                XLocList newXLoc = sMan.createXLocList(replicas, readOnly ? ReplicaUpdatePolicies.REPL_UPDATE_PC_RONLY
                        : ReplicaUpdatePolicies.REPL_UPDATE_PC_NONE, xLoc.getVersion() + 1);
                file.setXLocList(newXLoc);
                sMan.setMetadata(file, FileMetadata.RC_METADATA, update);
            }

            // set the read-only flag
            file.setReadOnly(readOnly);
            sMan.setMetadata(file, FileMetadata.RC_METADATA, update);

            break;

        case snapshots:

            if (!file.isDirectory())
                throw new UserException(POSIXErrno.POSIX_ERROR_ENOTDIR,
                        "snapshots of single files are not allowed so far");

            // value format: "c|cr|d| name"

            // TODO: restrict to admin users

            int index = value.indexOf(" ");

            String command = null;
            String name = null;
            try {
                command = value.substring(0, index);
                name = value.substring(index + 1);
            } catch (Exception exc) {
                throw new UserException(POSIXErrno.POSIX_ERROR_EINVAL, "malformed snapshot configuration");
            }

            // create snapshot
            if (command.charAt(0) == 'c')
                vMan.createSnapshot(sMan.getVolumeInfo().getId(), name, parentId, file, command.equals("cr"));

            // delete snapshot
            else if (command.equals("d"))
                vMan.deleteSnapshot(sMan.getVolumeInfo().getId(), file, name);

            else
                throw new UserException(POSIXErrno.POSIX_ERROR_EINVAL, "invalid snapshot command: " + value);

            break;

        case snapshots_enabled:

            if (file.getId() != 1)
                throw new UserException(POSIXErrno.POSIX_ERROR_EINVAL,
                        "snapshots can only be enabled or disabled on volumes");

            boolean enable = Boolean.parseBoolean(value);
            sMan.getVolumeInfo().setAllowSnaps(enable, update);

            break;

        case mark_replica_complete:

            if (file.isDirectory())
                throw new UserException(POSIXErrno.POSIX_ERROR_EISDIR, "file required");

            XLocList xlocs = file.getXLocList();
            XLoc[] xlocArray = new XLoc[xlocs.getReplicaCount()];
            Iterator<XLoc> it = xlocs.iterator();
            for (int i = 0; it.hasNext(); i++) {
                XLoc xloc = it.next();
                if (value.equals(xloc.getOSD(0)))
                    xloc.setReplicationFlags(ReplicationFlags.setReplicaIsComplete(xloc.getReplicationFlags()));
                xlocArray[i] = xloc;
            }
            XLocList newXLocList = sMan.createXLocList(xlocArray, xlocs.getReplUpdatePolicy(), xlocs.getVersion());
            file.setXLocList(newXLocList);
            sMan.setMetadata(file, FileMetadata.RC_METADATA, update);

            break;

        case acl:

            // parse the modification command
            index = value.indexOf(" ");
            try {
                command = value.substring(0, index);
                String params = value.substring(index + 1);

                // modify an ACL entry
                if (command.equals("m")) {

                    int index2 = params.lastIndexOf(':');

                    String entity = params.substring(0, index2);
                    String rights = params.substring(index2 + 1);

                    Map<String, Object> entries = new HashMap<String, Object>();
                    entries.put(entity, rights);
                    faMan.updateACLEntries(sMan, file, parentId, entries, update);
                }

                // remove an ACL entry
                else if (command.equals("x")) {
                    List<Object> entries = new ArrayList<Object>(1);
                    entries.add(params);
                    faMan.removeACLEntries(sMan, file, parentId, entries, update);

                } else
                    throw new UserException(POSIXErrno.POSIX_ERROR_EINVAL, "invalid ACL modification command: "
                            + command);

            } catch (MRCException e) {
                Logging.logError(Logging.LEVEL_ERROR, null, e);
                throw new UserException(POSIXErrno.POSIX_ERROR_EINVAL);
            } catch (Exception exc) {
                throw new UserException(POSIXErrno.POSIX_ERROR_EINVAL, "malformed ACL modification request");
            }

            break;

        case set_repl_update_policy:

            if (file.isDirectory())
                throw new UserException(POSIXErrno.POSIX_ERROR_EISDIR, "file required");

            xlocs = file.getXLocList();
            xlocArray = new XLoc[xlocs.getReplicaCount()];
            it = xlocs.iterator();
            for (int i = 0; it.hasNext(); i++)
                xlocArray[i] = it.next();

            String replUpdatePolicy = xlocs.getReplUpdatePolicy();

            // Check allowed policies.
            if (!ReplicaUpdatePolicies.REPL_UPDATE_PC_WQRQ.equals(value)
                    && !ReplicaUpdatePolicies.REPL_UPDATE_PC_WARONE.equals(value)
                    && !ReplicaUpdatePolicies.REPL_UPDATE_PC_NONE.equals(value)
                    && !ReplicaUpdatePolicies.REPL_UPDATE_PC_RONLY.equals(value))
                throw new UserException(POSIXErrno.POSIX_ERROR_EINVAL, "Invalid replica update policy: " + value);

            // WaRa was renamed to WaR1.
            if (ReplicaUpdatePolicies.REPL_UPDATE_PC_WARA.equals(value)) {
                throw new UserException(
                    POSIXErrno.POSIX_ERROR_EINVAL,
                    "Do no longer use the policy WaRa. Instead you're probably looking for the WaR1 policy (write all replicas, read from one)."
                        + value);
            }

            if (ReplicaUpdatePolicies.REPL_UPDATE_PC_RONLY.equals(replUpdatePolicy) && xlocArray.length > 1)
                throw new UserException(POSIXErrno.POSIX_ERROR_EINVAL,
                    "changing replica update policies of read-only-replicated files is not allowed");

            if (ReplicaUpdatePolicies.REPL_UPDATE_PC_NONE.equals(value)) {
                // if there are more than one replica, report an error
                if (xlocs.getReplicaCount() > 1)
                    throw new UserException(POSIXErrno.POSIX_ERROR_EINVAL,
                        "number of replicas has to be reduced to 1 before replica update policy can be set to "
                            + ReplicaUpdatePolicies.REPL_UPDATE_PC_NONE + " (current replica count = "
                            + xlocs.getReplicaCount() + ")");
            }

            // Do not allow to switch between read-only and read/write replication
            // as there are currently no mechanisms in place to guarantee that the replicas are synchronized.
            if ((ReplicaUpdatePolicies.REPL_UPDATE_PC_RONLY.equals(replUpdatePolicy)
                    && (ReplicaUpdatePolicies.REPL_UPDATE_PC_WQRQ.equals(value)
                            || ReplicaUpdatePolicies.REPL_UPDATE_PC_WARONE.equals(value)))
                ||
                (ReplicaUpdatePolicies.REPL_UPDATE_PC_RONLY.equals(value)
                        && (ReplicaUpdatePolicies.REPL_UPDATE_PC_WQRQ.equals(replUpdatePolicy)
                                || ReplicaUpdatePolicies.REPL_UPDATE_PC_WARONE.equals(replUpdatePolicy)))) {
                throw new UserException(
                    POSIXErrno.POSIX_ERROR_EINVAL,
                    "Currently, it is not possible to change from a read-only to a read/write replication policy or vise versa.");
            }

            // Update replication policy in new xloc list.
            newXLocList = sMan.createXLocList(xlocArray, value, xlocs.getVersion() + 1);

            // mark the first replica in the list as 'complete' (only relevant
            // for read-only replication)
            if (ReplicaUpdatePolicies.REPL_UPDATE_PC_RONLY.equals(value)) {
                newXLocList.getReplica(0).setReplicationFlags(
                        ReplicationFlags.setFullReplica(ReplicationFlags.setReplicaIsComplete(newXLocList.getReplica(0)
                                .getReplicationFlags())));
                file.setReadOnly(true);
            }

            // check if striping + rw replication would be set
            StripingPolicy stripingPolicy = file.getXLocList().getReplica(0).getStripingPolicy();
            if (stripingPolicy.getWidth() > 1
                    && (value.equals(ReplicaUpdatePolicies.REPL_UPDATE_PC_WARONE) || value
                            .equals(ReplicaUpdatePolicies.REPL_UPDATE_PC_WQRQ))) {
                throw new UserException(POSIXErrno.POSIX_ERROR_EINVAL, "RW-replication of striped files is not supported yet.");
            }

            // Remove read only state of file if readonly policy gets reverted.
            if (ReplicaUpdatePolicies.REPL_UPDATE_PC_RONLY.equals(replUpdatePolicy)
                    && ReplicaUpdatePolicies.REPL_UPDATE_PC_NONE.equals(value)) {
                file.setReadOnly(false);
            }

            // Write back updated file data.
            file.setXLocList(newXLocList);
            sMan.setMetadata(file, FileMetadata.RC_METADATA, update);

            break;

        case default_rp:

            if (!file.isDirectory())
                throw new UserException(POSIXErrno.POSIX_ERROR_EPERM,
                        "default replication policies can only be set on volumes and directories");

            try {

                ReplicationPolicy rp = null;
                rp = Converter.jsonStringToReplicationPolicy(value);

                if (rp.getFactor() == 1 && !ReplicaUpdatePolicies.REPL_UPDATE_PC_NONE.equals(rp.getName())) {
                    throw new UserException(POSIXErrno.POSIX_ERROR_EPERM,
                            "a default replication policy requires a replication factor >= 2");
                }

                // check if rw replication + striping would be set
                if (sMan.getDefaultStripingPolicy(file.getId()).getWidth() > 1
                        && (rp.getName().equals(ReplicaUpdatePolicies.REPL_UPDATE_PC_WARONE) || rp.getName().equals(
                                ReplicaUpdatePolicies.REPL_UPDATE_PC_WQRQ))) {
                    throw new UserException(POSIXErrno.POSIX_ERROR_EINVAL,
                            "RW-replication of striped files is not supported yet.");
                }

                sMan.setDefaultReplicationPolicy(file.getId(), rp, update);

            } catch (JSONException exc) {
                throw new UserException(POSIXErrno.POSIX_ERROR_EINVAL, "invalid default replication policy: " + value);
            } catch (ClassCastException exc) {
                throw new UserException(POSIXErrno.POSIX_ERROR_EINVAL, "invalid default replication policy: " + value);
            } catch (NullPointerException exc) {
                throw new UserException(POSIXErrno.POSIX_ERROR_EINVAL, "invalid default replication policy: " + value);
            } catch (IllegalArgumentException exc) {
                throw new UserException(POSIXErrno.POSIX_ERROR_EINVAL, "invalid default replication policy: " + value);
            }

            break;

        case tracing_enabled:
            if (file.getId() != 1)
                throw new UserException(POSIXErrno.POSIX_ERROR_EINVAL,
                        "tracing can only be enabled or disabled on volumes");
            boolean enableTracing = value.equals("1") ? true : false;
            sMan.getVolumeInfo().setTracing(enableTracing, update);

            break;
        case trace_target:
            if(value.equals(sMan.getVolumeInfo().getName())) {
                throw new UserException(POSIXErrno.POSIX_ERROR_EINVAL, "trace target is equal to volume");
            }
            sMan.getVolumeInfo().setTraceTarget(value, update);
            break;
        case tracing_policy:
            sMan.getVolumeInfo().setTracingPolicy(value, update);
            break;
        case quota:
            if (file.getId() != 1)
                throw new UserException(POSIXErrno.POSIX_ERROR_EINVAL, "quota must be set on volume root");

            sMan.getVolumeInfo().setVolumeQuota((long) Long.valueOf(value), update);
            break;

        default:
            throw new UserException(POSIXErrno.POSIX_ERROR_EINVAL, "system attribute '" + keyString + "' is immutable");
        }
    }

    public static List<String> getSpecialAttrNames(StorageManager sMan, String namePrefix) throws DatabaseException {

        final String prefix = "xtreemfs." + namePrefix;
        final List<String> result = new LinkedList<String>();

        DatabaseResultSet<XAttr> it = sMan.getXAttrs(1, StorageManager.SYSTEM_UID);
        while (it.hasNext()) {
            XAttr attr = it.next();
            if (attr.getKey().startsWith(prefix))
                result.add(attr.getKey());
        }
        it.destroy();

        return result;
    }

    public static ServiceDataMap.Builder buildServiceDataMap(String... kvPairs) {

        assert (kvPairs.length % 2 == 0);

        ServiceDataMap.Builder builder = ServiceDataMap.newBuilder();
        for (int i = 0; i < kvPairs.length; i += 2) {
            KeyValuePair.Builder kvp = KeyValuePair.newBuilder();
            kvp.setKey(kvPairs[i]);
            kvp.setValue(kvPairs[i + 1]);
            builder.addData(kvp);
        }

        return builder;
    }

    private static String getPolicyValue(StorageManager sMan, String keyString) throws DatabaseException {
        byte[] value = sMan.getXAttr(1, StorageManager.SYSTEM_UID, "xtreemfs." + keyString);
        return value == null ? null : new String(value);
    }

    private static String getVolAttrValue(StorageManager sMan, String keyString) throws DatabaseException {
        byte[] value = sMan.getXAttr(1, StorageManager.SYSTEM_UID, "xtreemfs." + keyString);
        return value == null ? null : new String(value);
    }

    private static void setPolicyValue(StorageManager sMan, String keyString, String value, AtomicDBUpdate update)
            throws DatabaseException, UserException {

        // remove "policies."
        String checkString = keyString.substring(POLICY_ATTR_PREFIX.length()+1);
        int index = checkString.indexOf('.');

        if (index <= 0) {
            // remove trailing "."
            if (keyString.startsWith(".")) {
                keyString = keyString.substring(1);
            }
            throw new UserException(POSIXErrno.POSIX_ERROR_EPERM,
                    "'"+keyString+"="+value+" :' " +
                            "XtreemFS no longer supports global policy attributes. " +
                            "It is necessary to specify a policy e.g., '1000."+keyString+"="+value+"'");
        }

        // set the value in the database
        byte[] bytes = value.getBytes();
        sMan.setXAttr(1, StorageManager.SYSTEM_UID, "xtreemfs." + keyString, bytes == null || bytes.length == 0 ? null
                : bytes, update);
    }
}<|MERGE_RESOLUTION|>--- conflicted
+++ resolved
@@ -83,12 +83,10 @@
             return localFileId;
         }
     }
-<<<<<<< HEAD
-=======
-    
+
     /**
      * Create a global fileId for the file on the volume.
-     * 
+     *
      * @param volume
      * @param file
      * @return Global fileId
@@ -96,7 +94,6 @@
     public static String createGlobalFileId(VolumeInfo volume, FileMetadata file) {
         return volume.getId() + ":" + file.getId();
     }
->>>>>>> 9ddf71b0
 
     public static final String POLICY_ATTR_PREFIX = "policies";
 
