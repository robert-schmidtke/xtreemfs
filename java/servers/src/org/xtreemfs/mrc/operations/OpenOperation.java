/*
 * Copyright (c) 2008-2011 by Bjoern Kolbeck, Jan Stender,
 *                    2015 by Robert Bärhold
 *               Zuse Institute Berlin
 *
 * Licensed under the BSD License, see LICENSE file for details.
 *
 */

package org.xtreemfs.mrc.operations;

import java.net.InetSocketAddress;
import java.util.ArrayList;
import java.util.List;

import org.xtreemfs.common.Capability;
import org.xtreemfs.common.ReplicaUpdatePolicies;
import org.xtreemfs.common.quota.QuotaConstants;
import org.xtreemfs.foundation.TimeSync;
import org.xtreemfs.foundation.logging.Logging;
import org.xtreemfs.foundation.logging.Logging.Category;
import org.xtreemfs.foundation.pbrpc.generatedinterfaces.RPC.POSIXErrno;
import org.xtreemfs.mrc.MRCRequest;
import org.xtreemfs.mrc.MRCRequestDispatcher;
import org.xtreemfs.mrc.UserException;
import org.xtreemfs.mrc.ac.FileAccessManager;
import org.xtreemfs.mrc.database.AtomicDBUpdate;
import org.xtreemfs.mrc.database.DatabaseException;
import org.xtreemfs.mrc.database.DatabaseException.ExceptionType;
import org.xtreemfs.mrc.database.StorageManager;
import org.xtreemfs.mrc.database.VolumeInfo;
import org.xtreemfs.mrc.database.VolumeManager;
import org.xtreemfs.mrc.metadata.FileMetadata;
import org.xtreemfs.mrc.metadata.ReplicationPolicy;
import org.xtreemfs.mrc.metadata.XLoc;
import org.xtreemfs.mrc.metadata.XLocList;
import org.xtreemfs.mrc.quota.QuotaFileInformation;
import org.xtreemfs.mrc.stages.XLocSetLock;
import org.xtreemfs.mrc.utils.Converter;
import org.xtreemfs.mrc.utils.MRCHelper;
import org.xtreemfs.mrc.utils.Path;
import org.xtreemfs.mrc.utils.PathResolver;
import org.xtreemfs.pbrpc.generatedinterfaces.GlobalTypes;
import org.xtreemfs.pbrpc.generatedinterfaces.GlobalTypes.FileCredentials;
import org.xtreemfs.pbrpc.generatedinterfaces.GlobalTypes.Replica;
import org.xtreemfs.pbrpc.generatedinterfaces.GlobalTypes.SnapConfig;
import org.xtreemfs.pbrpc.generatedinterfaces.GlobalTypes.XLocSet;
import org.xtreemfs.pbrpc.generatedinterfaces.MRC.openRequest;
import org.xtreemfs.pbrpc.generatedinterfaces.MRC.openResponse;

/**
 * 
 * @author stender
 */
public class OpenOperation extends MRCOperation {
    
    public OpenOperation(MRCRequestDispatcher master) {
        super(master);
        /*
         * try { logfile = new PrintWriter(new
         * FileOutputStream("/var/lib/xtreemfs/open.log",true)); } catch
         * (IOException ex) { ex.printStackTrace(); }
         */
    }
    
    @Override
    public void startRequest(MRCRequest rq) throws Throwable {
        
        // perform master redirect if necessary
        if (master.getReplMasterUUID() != null && !master.getReplMasterUUID().equals(master.getConfig().getUUID().toString()))
            throw new DatabaseException(ExceptionType.REDIRECT);
        
        final openRequest rqArgs = (openRequest) rq.getRequestArgs();
        
        final VolumeManager vMan = master.getVolumeManager();
        final FileAccessManager faMan = master.getFileAccessManager();
        
        Path p = new Path(rqArgs.getVolumeName(), rqArgs.getPath());
        
        StorageManager sMan = vMan.getStorageManagerByName(p.getComp(0));
        PathResolver res = new PathResolver(sMan, p);
        VolumeInfo volume = sMan.getVolumeInfo();
        
        // check whether the path prefix is searchable
        faMan.checkSearchPermission(sMan, res, rq.getDetails().userId, rq.getDetails().superUser, rq
                .getDetails().groupIds);
        
        AtomicDBUpdate update = sMan.createAtomicDBUpdate(master, rq);
        FileMetadata file = null;
        
        // analyze the flags
        boolean create = (rqArgs.getFlags() & FileAccessManager.O_CREAT) != 0;
        boolean excl = (rqArgs.getFlags() & FileAccessManager.O_EXCL) != 0;
        boolean truncate = (rqArgs.getFlags() & FileAccessManager.O_TRUNC) != 0;
        boolean write = (rqArgs.getFlags() & (FileAccessManager.O_WRONLY | FileAccessManager.O_RDWR)) != 0;
        
        boolean createNew = false;
        
        // atime, ctime, mtime
        int time = (int) (TimeSync.getGlobalTime() / 1000);
        
        // check whether the file/directory exists
        try {
            
            res.checkIfFileDoesNotExist();
            
            // check if O_CREAT and O_EXCL are set; if so, send an exception
            if (create && excl)
                res.checkIfFileExistsAlready();
            
            file = res.getFile();
            
            if (file.isDirectory() || sMan.getSoftlinkTarget(file.getId()) != null)
                throw new UserException(POSIXErrno.POSIX_ERROR_EISDIR, "open is restricted to files");

            // check quota
            if (create || truncate || write) {
                QuotaFileInformation quotaFileInformation = new QuotaFileInformation(volume.getId(), file);
                master.getMrcVoucherManager().checkVoucherAvailability(quotaFileInformation);
            }
            
            // check whether the file is marked as 'read-only'; in this
            // case, throw an exception if write access is requested
            if (file.isReadOnly()
                && ((rqArgs.getFlags() & (FileAccessManager.O_RDWR | FileAccessManager.O_WRONLY
                    | FileAccessManager.O_TRUNC | FileAccessManager.O_APPEND)) != 0))
                throw new UserException(POSIXErrno.POSIX_ERROR_EPERM, "read-only files cannot be written");
            
            // check whether the permission is granted
            faMan.checkPermission(rqArgs.getFlags(), sMan, file, res.getParentDirId(),
                rq.getDetails().userId, rq.getDetails().superUser, rq.getDetails().groupIds);

        } catch (UserException exc) {
            
            // if the file does not exist, check whether the O_CREAT flag
            // has been provided
            if (exc.getErrno() == POSIXErrno.POSIX_ERROR_ENOENT && create) {
                
                // check for write permission in parent dir
                // check whether the parent directory grants write access
                faMan.checkPermission(FileAccessManager.O_WRONLY, sMan, res.getParentDir(), res
                        .getParentsParentId(), rq.getDetails().userId, rq.getDetails().superUser, rq
                        .getDetails().groupIds);
                
                // get the next free file ID
                long fileId = sMan.getNextFileId();
                
                if ((rqArgs.getMode() & GlobalTypes.SYSTEM_V_FCNTL.SYSTEM_V_FCNTL_H_S_IFIFO.getNumber()) != 0) {
                    throw new UserException(POSIXErrno.POSIX_ERROR_EIO, "FIFOs not supported");
                }
                
                // Inherit the groupId if the setgid bit is set
                String groupId = rq.getDetails().groupIds.get(0);
                int parentMode = faMan.getPosixAccessMode(sMan, res.getParentDir(), rq.getDetails().userId,
                        rq.getDetails().groupIds);
                if ((parentMode & 02000) > 0) {
                    groupId = res.getParentDir().getOwningGroupId();
                }

                // check quota
                QuotaFileInformation quotaFileInformation = new QuotaFileInformation(volume.getId(), fileId,
                        rq.getDetails().userId, groupId, 0, 1);
                master.getMrcVoucherManager().checkVoucherAvailability(quotaFileInformation);

                // create the metadata object
                file = sMan.createFile(fileId, res.getParentDirId(), res.getFileName(), time, time, time,
                        rq.getDetails().userId, groupId, rqArgs.getMode(), rqArgs.getAttributes(), 0, false, 0, 0,
                        update);
                
                // set the file ID as the last one
                sMan.setLastFileId(fileId, update);
                
                createNew = true;
            }

            else
                throw exc;
        }
        
        XLocList xLocList = file.getXLocList();

        // Check if a xLocSet change is in progress and recover if a previous change failed due to an MRC error.
        XLocSetLock lock = master.getXLocSetCoordinator().getXLocSetLock(file, sMan);
        if (lock.isLocked()) {
            if (lock.hasCrashed()) {
                // If the xLocSet change did not finish, the majority of the replicas could be invalidated. To allow
                // operations on the (old) xLocSet, the version has to be increased to revalidate the replicas.
                XLoc[] replicas = new XLoc[xLocList.getReplicaCount()];
                for (int i = 0; i < xLocList.getReplicaCount(); i++) {
                    replicas[i] = xLocList.getReplica(i);
                }
                xLocList = sMan.createXLocList(replicas, xLocList.getReplUpdatePolicy(), xLocList.getVersion() + 1);

                // Unlock the replica.
                master.getXLocSetCoordinator().unlockXLocSet(file, sMan, update);
            } else {
                throw new UserException(POSIXErrno.POSIX_ERROR_EAGAIN,
                        "xLocSet change already in progress. Please retry.");
            }
        }

        // get the current epoch, use (and increase) the truncate number if
        // the open mode is truncate
        int trEpoch = file.getEpoch();
        if (truncate) {
            file.setIssuedEpoch(file.getIssuedEpoch() + 1);
            trEpoch = file.getIssuedEpoch();
            sMan.setMetadata(file, FileMetadata.RC_METADATA, update);
        }

        // retrieve the default replication policy
        ReplicationPolicy defaultReplPolicy = sMan.getDefaultReplicationPolicy(res.getParentDirId());
        if (defaultReplPolicy == null)
            defaultReplPolicy = sMan.getDefaultReplicationPolicy(1);
        
        // flag indicating whether on-close replication will be triggered
        boolean replicateOnClose = defaultReplPolicy != null
            && ReplicaUpdatePolicies.REPL_UPDATE_PC_RONLY.equals(defaultReplPolicy.getName());
        
        // if no replicas have been assigned yet ...
        if ((xLocList == null || xLocList.getReplicaCount() == 0) && (create || write)) {
            
            // if the file is supposed to be read-only replicated, create a
            // non-replicated file and defer the replication until the file is
            // closed
            boolean singleReplica = defaultReplPolicy == null
                || ReplicaUpdatePolicies.REPL_UPDATE_PC_NONE.equals(defaultReplPolicy.getName())
                || replicateOnClose;
            
            if (singleReplica) {
                
                // create a replica with the default striping policy together
                // with a set of feasible OSDs from the OSD status manager
                XLoc replica = MRCHelper.createReplica(null, sMan, master.getOSDStatusManager(), volume, res
                        .getParentDirId(), p.toString(), ((InetSocketAddress) rq.getRPCRequest()
                        .getSenderAddress()).getAddress(), rqArgs.getCoordinates(), xLocList, 0);
                
                // integrate the new replica in the XLoc list
                String[] osds = new String[replica.getOSDCount()];
                for (int j = 0; j < osds.length; j++)
                    osds[j] = replica.getOSD(j);
                
                List<XLoc> repls = new ArrayList<XLoc>();
                repls.add(replica);
                
                // update the XLoc list with the new replica; this is
                // necessary to ensure that its OSDs will be included when
                // adding further replias in the following loop iterations
                xLocList = sMan.createXLocList(repls.toArray(new XLoc[repls.size()]),
                    ReplicaUpdatePolicies.REPL_UPDATE_PC_NONE, 0);
                
            }

            // otherwise, create the requested number of replicas
            else {
                
                // determine the number of replicas to be added
                int numReplicas = 1;
                if (defaultReplPolicy != null)
                    numReplicas = defaultReplPolicy.getFactor();
                
                // assign as many new replicas as needed
                List<XLoc> repls = new ArrayList<XLoc>();
                for (int i = 0; i < numReplicas; i++) {
                    
                    // create a replica with the default striping policy
                    // together
                    // with a set of feasible OSDs from the OSD status manager
                    XLoc replica = MRCHelper.createReplica(null, sMan, master.getOSDStatusManager(), volume,
                        res.getParentDirId(), p.toString(), ((InetSocketAddress) rq.getRPCRequest()
                                .getSenderAddress()).getAddress(), rqArgs.getCoordinates(), xLocList,
                        defaultReplPolicy != null ? defaultReplPolicy.getFlags() : 0);
                    
                    // integrate the new replica in the XLoc list
                    String[] osds = new String[replica.getOSDCount()];
                    for (int j = 0; j < osds.length; j++)
                        osds[j] = replica.getOSD(j);
                    
                    repls.add(replica);
                    
                    // update the XLoc list with the new replica; this is
                    // necessary to ensure that its OSDs will be included when
                    // adding further replias in the following loop iterations
                    xLocList = sMan.createXLocList(repls.toArray(new XLoc[repls.size()]),
                        defaultReplPolicy != null ? defaultReplPolicy.getName()
                            : ReplicaUpdatePolicies.REPL_UPDATE_PC_NONE, 0);
                }
                
            }
            
            // update the file's XLoc list
            file.setXLocList(xLocList);
            sMan.setMetadata(file, FileMetadata.RC_METADATA, update);
            
            if (Logging.isDebug())
                Logging.logMessage(Logging.LEVEL_DEBUG, Category.proc, this,
                    "assigned the following XLoc list to file %s:%d: %s", volume.getId(), file.getId(),
                    xLocList.toString());
        }
        
        // convert the XLocList to an XLocSet (necessary for later client
        // transfer)
        XLocSet.Builder xLocSet = Converter.xLocListToXLocSet(xLocList);
        
        // re-order the replica list, based on the replica selection policy
        List<Replica> sortedReplList = master.getOSDStatusManager().getSortedReplicaList(volume.getId(),
            ((InetSocketAddress) rq.getRPCRequest().getSenderAddress()).getAddress(),
            rqArgs.getCoordinates(), xLocSet.getReplicasList(), xLocList).getReplicasList();
        xLocSet.clearReplicas();
        xLocSet.addAllReplicas(sortedReplList);
        xLocSet.setReadOnlyFileSize(file.getSize());

<<<<<<< HEAD
        boolean enableTracing = volume.isTracingEnabled();
        String traceTarget = volume.getTraceTarget();
        String tracingPolicy = volume.getTracingPolicy();

        // issue a new capability
        Capability cap = new Capability(MRCHelper.createGlobalFileId(volume, file), rqArgs.getFlags(), master
                .getConfig().getCapabilityTimeout(), TimeSync.getGlobalTime() / 1000
            + master.getConfig().getCapabilityTimeout(), ((InetSocketAddress) rq.getRPCRequest()
                .getSenderAddress()).getAddress().getHostAddress(), trEpoch, replicateOnClose, !volume
                .isSnapshotsEnabled() ? SnapConfig.SNAP_CONFIG_SNAPS_DISABLED
            : volume.isSnapVolume() ? SnapConfig.SNAP_CONFIG_ACCESS_SNAP
                : SnapConfig.SNAP_CONFIG_ACCESS_CURRENT, volume.getCreationTime(), enableTracing, traceTarget,
                tracingPolicy, master.getConfig().getCapabilitySecret());
        
=======
        // issue a new capability
        String globalFileId = MRCHelper.createGlobalFileId(volume, file);
        long expireMs = TimeSync.getGlobalTime() + master.getConfig().getCapabilityTimeout() * 1000;
        String clientID = ((InetSocketAddress) rq.getRPCRequest().getSenderAddress()).getAddress().getHostAddress();

        // check quota, if write access is issued
        long voucherSize = QuotaConstants.UNLIMITED_VOUCHER;
        if (create || truncate || write) {
            QuotaFileInformation quotaFileInformation = new QuotaFileInformation(volume.getId(), file);
            if(defaultReplPolicy != null) {
                quotaFileInformation.setReplicaCount(defaultReplPolicy.getFactor());
            }
            voucherSize = master.getMrcVoucherManager().getVoucher(quotaFileInformation, clientID, expireMs, update);
        }

        Capability cap = new Capability(globalFileId, rqArgs.getFlags(), master.getConfig().getCapabilityTimeout(),
                TimeSync.getGlobalTime() / 1000 + master.getConfig().getCapabilityTimeout(), clientID, trEpoch,
                replicateOnClose, !volume.isSnapshotsEnabled() ? SnapConfig.SNAP_CONFIG_SNAPS_DISABLED
                        : volume.isSnapVolume() ? SnapConfig.SNAP_CONFIG_ACCESS_SNAP
                                : SnapConfig.SNAP_CONFIG_ACCESS_CURRENT, volume.getCreationTime(), voucherSize,
                expireMs, master.getConfig().getCapabilitySecret());

>>>>>>> f0347eae
        if (Logging.isDebug())
            Logging
                    .logMessage(Logging.LEVEL_DEBUG, Category.proc, this,
                        "issued the following capability for %s:%d: %s", volume.getId(), file.getId(), cap
                                .toString());
        
        // update POSIX timestamps of file
        
        if (createNew || truncate) {
            // create or truncate: ctime + mtime, atime only if create
            MRCHelper.updateFileTimes(res.getParentsParentId(), file, createNew ? !master.getConfig()
                    .isNoAtime() : false, true, true, sMan, time, update);
        
        } else if (!master.getConfig().isNoAtime()) {
            // otherwise: only atime, if necessary
            MRCHelper.updateFileTimes(res.getParentsParentId(), file, true, false, false, sMan, time, update);
        } else {
            time = 0;
        }
        
        // update POSIX timestamps of parent directory, in case of a newly
        // created file
        if (createNew)
            MRCHelper.updateFileTimes(res.getParentsParentId(), res.getParentDir(), false, true, true, sMan,
                time, update);
        
        // set the response
        rq.setResponse(openResponse.newBuilder().setCreds(
            FileCredentials.newBuilder().setXcap(cap.getXCap()).setXlocs(xLocSet)).setTimestampS(time)
                .build());
        
        update.execute();
        
        // enable only for test servers that should log each file
        // create/write/trunc
        /*
         * if (create || write || truncate) { try {
         * logfile.print(System.currentTimeMillis
         * ()+";"+rq.getRPCRequest().getClientIdentity
         * ()+";"+rqArgs.getPath()+"\n"); logfile.flush(); } catch (Exception
         * ex) {
         * 
         * } }
         */
    }
}<|MERGE_RESOLUTION|>--- conflicted
+++ resolved
@@ -310,23 +310,11 @@
         xLocSet.addAllReplicas(sortedReplList);
         xLocSet.setReadOnlyFileSize(file.getSize());
 
-<<<<<<< HEAD
+        // issue a new capability
         boolean enableTracing = volume.isTracingEnabled();
         String traceTarget = volume.getTraceTarget();
         String tracingPolicy = volume.getTracingPolicy();
 
-        // issue a new capability
-        Capability cap = new Capability(MRCHelper.createGlobalFileId(volume, file), rqArgs.getFlags(), master
-                .getConfig().getCapabilityTimeout(), TimeSync.getGlobalTime() / 1000
-            + master.getConfig().getCapabilityTimeout(), ((InetSocketAddress) rq.getRPCRequest()
-                .getSenderAddress()).getAddress().getHostAddress(), trEpoch, replicateOnClose, !volume
-                .isSnapshotsEnabled() ? SnapConfig.SNAP_CONFIG_SNAPS_DISABLED
-            : volume.isSnapVolume() ? SnapConfig.SNAP_CONFIG_ACCESS_SNAP
-                : SnapConfig.SNAP_CONFIG_ACCESS_CURRENT, volume.getCreationTime(), enableTracing, traceTarget,
-                tracingPolicy, master.getConfig().getCapabilitySecret());
-        
-=======
-        // issue a new capability
         String globalFileId = MRCHelper.createGlobalFileId(volume, file);
         long expireMs = TimeSync.getGlobalTime() + master.getConfig().getCapabilityTimeout() * 1000;
         String clientID = ((InetSocketAddress) rq.getRPCRequest().getSenderAddress()).getAddress().getHostAddress();
@@ -345,10 +333,9 @@
                 TimeSync.getGlobalTime() / 1000 + master.getConfig().getCapabilityTimeout(), clientID, trEpoch,
                 replicateOnClose, !volume.isSnapshotsEnabled() ? SnapConfig.SNAP_CONFIG_SNAPS_DISABLED
                         : volume.isSnapVolume() ? SnapConfig.SNAP_CONFIG_ACCESS_SNAP
-                                : SnapConfig.SNAP_CONFIG_ACCESS_CURRENT, volume.getCreationTime(), voucherSize,
-                expireMs, master.getConfig().getCapabilitySecret());
-
->>>>>>> f0347eae
+                                : SnapConfig.SNAP_CONFIG_ACCESS_CURRENT, volume.getCreationTime(), enableTracing,
+                tracingPolicy, traceTarget, voucherSize, expireMs, master.getConfig().getCapabilitySecret());
+
         if (Logging.isDebug())
             Logging
                     .logMessage(Logging.LEVEL_DEBUG, Category.proc, this,
