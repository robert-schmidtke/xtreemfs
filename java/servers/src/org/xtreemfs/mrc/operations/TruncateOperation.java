--- conflicted
+++ resolved
@@ -89,15 +89,11 @@
                 !sMan.getVolumeInfo().isSnapshotsEnabled() ? SnapConfig.SNAP_CONFIG_SNAPS_DISABLED : sMan
                         .getVolumeInfo().isSnapVolume() ? SnapConfig.SNAP_CONFIG_ACCESS_SNAP
                         : SnapConfig.SNAP_CONFIG_ACCESS_CURRENT, sMan.getVolumeInfo().getCreationTime(),
-<<<<<<< HEAD
                         writeCap.getTraceConfig().getTraceRequests(), writeCap.getTraceConfig().getTracingPolicyConfig(),
-                        writeCap.getTraceConfig().getTracingPolicy(), master
-                        .getConfig().getCapabilitySecret());
-=======
-                writeCap.getVoucherSize(), TimeSync.getGlobalTime() + master.getConfig().getCapabilityTimeout() * 1000,
-                master.getConfig().getCapabilitySecret());
->>>>>>> f0347eae
-        
+                        writeCap.getTraceConfig().getTracingPolicy(), writeCap.getVoucherSize(),
+                        TimeSync.getGlobalTime() + master.getConfig().getCapabilityTimeout() * 1000,
+                        master.getConfig().getCapabilitySecret());
+
         // set the response
         rq.setResponse(truncCap.getXCap());
         update.execute();
