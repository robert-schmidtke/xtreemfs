/*
 * Copyright (c) 2008 by Bjoern Kolbeck,
 *               Zuse Institute Berlin
 *
 * Licensed under the BSD License, see LICENSE file for details.
 *
 */

package org.xtreemfs.mrc;

import java.io.FileInputStream;
import java.io.IOException;
import java.lang.management.ManagementFactory;
import java.lang.management.OperatingSystemMXBean;
import java.net.InetSocketAddress;
import java.util.ArrayList;
import java.util.Collection;
import java.util.Collections;
import java.util.Comparator;
import java.util.Date;
import java.util.HashMap;
import java.util.Iterator;
import java.util.List;
import java.util.Map;
import java.util.Map.Entry;

import org.xtreemfs.babudb.config.BabuDBConfig;
import org.xtreemfs.common.HeartbeatThread;
import org.xtreemfs.common.HeartbeatThread.ServiceDataGenerator;
import org.xtreemfs.common.auth.AuthenticationProvider;
import org.xtreemfs.common.config.RemoteConfigHelper;
import org.xtreemfs.common.config.ServiceConfig;
import org.xtreemfs.common.monitoring.StatusMonitor;
import org.xtreemfs.common.statusserver.BabuDBStatusPage;
import org.xtreemfs.common.statusserver.PrintStackTrace;
import org.xtreemfs.common.statusserver.StatusServer;
import org.xtreemfs.common.uuids.ServiceUUID;
import org.xtreemfs.common.uuids.UUIDResolver;
import org.xtreemfs.common.uuids.UnknownUUIDException;
import org.xtreemfs.dir.DIRClient;
import org.xtreemfs.dir.discovery.DiscoveryUtils;
import org.xtreemfs.foundation.CrashReporter;
import org.xtreemfs.foundation.LifeCycleListener;
import org.xtreemfs.foundation.SSLOptions;
import org.xtreemfs.foundation.TimeSync;
import org.xtreemfs.foundation.TimeSync.ExtSyncSource;
import org.xtreemfs.foundation.VersionManagement;
import org.xtreemfs.foundation.buffer.BufferPool;
import org.xtreemfs.foundation.logging.Logging;
import org.xtreemfs.foundation.logging.Logging.Category;
import org.xtreemfs.foundation.pbrpc.Schemes;
import org.xtreemfs.foundation.pbrpc.client.RPCNIOSocketClient;
import org.xtreemfs.foundation.pbrpc.generatedinterfaces.RPC.ErrorType;
import org.xtreemfs.foundation.pbrpc.generatedinterfaces.RPC.MessageType;
import org.xtreemfs.foundation.pbrpc.generatedinterfaces.RPC.POSIXErrno;
import org.xtreemfs.foundation.pbrpc.generatedinterfaces.RPC.RPCHeader;
import org.xtreemfs.foundation.pbrpc.server.RPCNIOSocketServer;
import org.xtreemfs.foundation.pbrpc.server.RPCServerRequest;
import org.xtreemfs.foundation.pbrpc.server.RPCServerRequestListener;
import org.xtreemfs.foundation.util.OutputUtils;
import org.xtreemfs.mrc.StatusPage.Vars;
import org.xtreemfs.mrc.ac.FileAccessManager;
import org.xtreemfs.mrc.database.DBAccessResultListener;
import org.xtreemfs.mrc.database.StorageManager;
import org.xtreemfs.mrc.database.VolumeInfo;
import org.xtreemfs.mrc.database.VolumeManager;
import org.xtreemfs.mrc.database.babudb.BabuDBVolumeManager;
import org.xtreemfs.mrc.metadata.StripingPolicy;
import org.xtreemfs.mrc.osdselection.OSDStatusManager;
import org.xtreemfs.mrc.stages.OnCloseReplicationThread;
import org.xtreemfs.mrc.stages.ProcessingStage;
import org.xtreemfs.mrc.stages.XLocSetCoordinator;
import org.xtreemfs.mrc.utils.Converter;
import org.xtreemfs.mrc.utils.MRCHelper;
import org.xtreemfs.pbrpc.generatedinterfaces.DIR.DirService;
import org.xtreemfs.pbrpc.generatedinterfaces.DIR.Service;
import org.xtreemfs.pbrpc.generatedinterfaces.DIR.ServiceDataMap;
import org.xtreemfs.pbrpc.generatedinterfaces.DIR.ServiceSet;
import org.xtreemfs.pbrpc.generatedinterfaces.DIR.ServiceType;
import org.xtreemfs.pbrpc.generatedinterfaces.DIRServiceClient;
import org.xtreemfs.pbrpc.generatedinterfaces.GlobalTypes.AccessControlPolicyType;
import org.xtreemfs.pbrpc.generatedinterfaces.GlobalTypes.KeyValuePair;
import org.xtreemfs.pbrpc.generatedinterfaces.MRCServiceConstants;
import org.xtreemfs.pbrpc.generatedinterfaces.OSDServiceClient;

/**
 * 
 * @author bjko
 */
public class MRCRequestDispatcher implements RPCServerRequestListener, LifeCycleListener,
        DBAccessResultListener<Object> {

    private static final int               RPC_TIMEOUT        = 15000;

    private static final int               CONNECTION_TIMEOUT = 5 * 60 * 1000;

    private final RPCNIOSocketServer       serverStage;

    private final RPCNIOSocketClient       clientStage;

    private final DIRClient                dirClient;

    private final ProcessingStage          procStage;

    private final MRCStatusManager         mrcMonitor;

    private final OSDStatusManager         osdMonitor;

    private final MRCPolicyContainer       policyContainer;

    private final AuthenticationProvider   authProvider;

    private final MRCConfig                config;

    private final HeartbeatThread          heartbeatThread;

    private final OnCloseReplicationThread onCloseReplicationThread;

    private final VolumeManager            volumeManager;

    private final FileAccessManager        fileAccessManager;

    private final StatusServer             statusServer;

    private final OSDServiceClient         osdClient;

    private final boolean                  replicated;

    private List<MRCStatusListener>        statusListener;
<<<<<<< HEAD
    
    private final XLocSetCoordinator       xLocSetCoordinator;

    private final long                     initTimeMS;

    public MRCRequestDispatcher(final MRCConfig config, final BabuDBConfig dbConfig) throws Exception {
        initTimeMS = System.currentTimeMillis();
        
=======

    public MRCRequestDispatcher(final MRCConfig config, final BabuDBConfig dbConfig) throws Exception {

>>>>>>> 6273db64
        Logging.logMessage(Logging.LEVEL_INFO, this, "XtreemFS Metadata Service version "
                + VersionManagement.RELEASE_VERSION);

        this.config = config;

        if (this.config.getDirectoryService().getHostName().equals(DiscoveryUtils.AUTODISCOVER_HOSTNAME)) {
            Logging.logMessage(Logging.LEVEL_INFO, Category.net, this,
                    "trying to discover local XtreemFS DIR service...");
            DirService dir = DiscoveryUtils.discoverDir(10);
            if (dir == null) {
                Logging.logMessage(Logging.LEVEL_ERROR, Category.net, this,
                        "CANNOT FIND XtreemFS DIR service via discovery broadcasts... no response");
                throw new IOException("no DIR service found via discovery broadcast");
            }
            Logging.logMessage(Logging.LEVEL_INFO, Category.net, this,
                    "found XtreemFS DIR service at " + dir.getAddress() + ":" + dir.getPort());
            config.setDirectoryService(new InetSocketAddress(dir.getAddress(), dir.getPort()));
        }

        if (config.isInitializable()) {
            try {
                ServiceConfig remoteConfig = RemoteConfigHelper.getConfigurationFromDIR(config);
                config.mergeConfig(remoteConfig);
                // TODO(mberlin): Also add support for remote BabuDB configurations.
            } catch (Exception e) {
                Logging.logMessage(Logging.LEVEL_WARN, this,
                        "Couldn't fetch configuration from DIR. Reason: " + e.getMessage());
                Logging.logError(Logging.LEVEL_DEBUG, this, e);
            }
        }

        if (Logging.isInfo())
            Logging.logMessage(Logging.LEVEL_INFO, Category.misc, this, "use SSL=%b", config.isUsingSSL());

        policyContainer = new MRCPolicyContainer(config);

        if (Logging.isInfo() && config.isUsingSSL() && policyContainer.getTrustManager() != null)
            Logging.logMessage(Logging.LEVEL_INFO, Category.misc, this, "using custom trust manager '%s'",
                    policyContainer.getTrustManager().getClass().getName());

        SSLOptions sslOptions = config.isUsingSSL() ? new SSLOptions(new FileInputStream(config.getServiceCredsFile()),
                config.getServiceCredsPassphrase(), config.getServiceCredsContainer(), new FileInputStream(
                        config.getTrustedCertsFile()), config.getTrustedCertsPassphrase(),
                config.getTrustedCertsContainer(), false, config.isGRIDSSLmode(), policyContainer.getTrustManager())
                : null;

        InetSocketAddress bindPoint = config.getAddress() != null ? new InetSocketAddress(config.getAddress(), 0)
                : null;
        if (Logging.isInfo() && bindPoint != null)
            Logging.logMessage(Logging.LEVEL_INFO, Category.misc, this,
                    "outgoing server connections will be bound to '%s'", config.getAddress());

        clientStage = new RPCNIOSocketClient(sslOptions, RPC_TIMEOUT, CONNECTION_TIMEOUT, -1, -1, bindPoint,
                "MRCRequestDispatcher");
        clientStage.setLifeCycleListener(this);

        serverStage = new RPCNIOSocketServer(config.getPort(), config.getAddress(), this, sslOptions);
        serverStage.setLifeCycleListener(this);

        DIRServiceClient dirRpcClient = new DIRServiceClient(clientStage, config.getDirectoryService());
        dirClient = new DIRClient(dirRpcClient, config.getDirectoryServices(), config.getFailoverMaxRetries(),
                config.getFailoverWait());
        osdClient = new OSDServiceClient(clientStage, null);
        TimeSync.initialize(dirClient, config.getRemoteTimeSync(), config.getLocalClockRenew());

        authProvider = policyContainer.getAuthenticationProvider();
        authProvider.initialize(config.isUsingSSL());
        if (Logging.isInfo())
            Logging.logMessage(Logging.LEVEL_INFO, Category.misc, this, "using authentication provider '%s'",
                    authProvider.getClass().getName());

        osdMonitor = new OSDStatusManager(this);
        osdMonitor.setLifeCycleListener(this);

<<<<<<< HEAD
        xLocSetCoordinator = new XLocSetCoordinator(this);
        xLocSetCoordinator.setLifeCycleListener(this);

        procStage = new ProcessingStage(this);

        
=======
        procStage = new ProcessingStage(this);

>>>>>>> 6273db64
        volumeManager = new BabuDBVolumeManager(this, dbConfig);
        fileAccessManager = new FileAccessManager(volumeManager, policyContainer);

        statusListener = new ArrayList<MRCStatusListener>();
        if (config.isUsingSnmp()) {
            statusListener.add(new StatusMonitor(this, config.getSnmpAddress(), config.getSnmpPort(), config
                    .getSnmpACLFile()));
            notifyConfigurationChange();
        }

        // initialize flag that indicates whether the service is replicated
        replicated = dbConfig.getPlugins().size() > 0;

        ServiceDataGenerator gen = new ServiceDataGenerator() {
            @Override
            public ServiceSet getServiceData() {

                String uuid = config.getUUID().toString();

                OperatingSystemMXBean osb = ManagementFactory.getOperatingSystemMXBean();
                String load = String.valueOf((int) (osb.getSystemLoadAverage() * 100 / osb.getAvailableProcessors()));

                long totalRAM = Runtime.getRuntime().maxMemory();
                long usedRAM = Runtime.getRuntime().totalMemory() - Runtime.getRuntime().freeMemory();

                // get service data
                ServiceDataMap.Builder dmap = ServiceDataMap.newBuilder();
                dmap.addData(KeyValuePair.newBuilder().setKey("load").setValue(load).build());
                dmap.addData(KeyValuePair.newBuilder().setKey("proto_version")
                        .setValue(Integer.toString(MRCServiceConstants.INTERFACE_ID)).build());
                dmap.addData(KeyValuePair.newBuilder().setKey("totalRAM").setValue(Long.toString(totalRAM)).build());
                dmap.addData(KeyValuePair.newBuilder().setKey("usedRAM").setValue(Long.toString(usedRAM)).build());
                dmap.addData(KeyValuePair.newBuilder().setKey("geoCoordinates").setValue(config.getGeoCoordinates())
                        .build());

                // If BabuDB replication is enabled, determine and register the
                // local communication endpoint for the BabuDB replication.
                // Registering this information at the DIR is necessary to
                // enable MRCs to send REDIRECTs to the client with the MRC
                // address rather than the BabuDB address of the correct master.
                if (replicated) {
                    InetSocketAddress localReplAddr = (InetSocketAddress) volumeManager.getDBStatus().get(
                            "replication.control.address");
                    assert (localReplAddr != null);
                    dmap.addData(KeyValuePair.newBuilder().setKey("babudbReplAddr")
                            .setValue(localReplAddr.getAddress().getHostAddress() + ":" + localReplAddr.getPort())
                            .build());
                }

                if (config.getHttpPort() != -1) {
                    try {
                        final String address = "".equals(config.getHostName()) ? config.getAddress() == null ? config
                                .getUUID().getMappings()[0].resolvedAddr.getAddress().getHostAddress() : config
                                .getAddress().getHostAddress() : config.getHostName();
                        dmap.addData(KeyValuePair.newBuilder().setKey("status_page_url")
                                .setValue("http://" + address + ":" + config.getHttpPort()));
                    } catch (UnknownUUIDException ex) {
                        // should never happen
                        Logging.logError(Logging.LEVEL_ERROR, this, ex);
                    }
                }

                Service mrcReg = Service.newBuilder().setType(ServiceType.SERVICE_TYPE_MRC).setUuid(uuid).setData(dmap)
                        .setVersion(0).setLastUpdatedS(0).setName("MRC @ " + uuid).build();
                // (ServiceType.SERVICE_TYPE_MRC, uuid, 0, "MRC @ " + uuid, 0,
                // dmap);
                ServiceSet.Builder sregs = ServiceSet.newBuilder().addServices(mrcReg);

                Collection<StorageManager> storageManagers = volumeManager.getStorageManagers();
                if (storageManagers == null) {
                    Logging.logMessage(Logging.LEVEL_WARN, Category.misc,
                            "cannot register volumes because volume manager not initialized yet");
                } else {
                    for (StorageManager sMan : storageManagers) {

                        VolumeInfo vol = sMan.getVolumeInfo();

                        try {
                            Service dsVolumeInfo = MRCHelper.createDSVolumeInfo(vol, osdMonitor, sMan, uuid);
                            sregs.addServices(dsVolumeInfo);
                        } catch (Exception exc) {
                            Logging.logMessage(Logging.LEVEL_WARN, Category.misc, this,
                                    "could not send heartbeat signal for volume '%s': %s", vol.getName(),
                                    exc.toString());
                        }
                    }
                }

                return sregs.build();
            }

        };

        if (config.getHttpPort() == -1) {
            // Webinterface is explicitly disabled.
            statusServer = null;
        } else {
            statusServer = new StatusServer(ServiceType.SERVICE_TYPE_MRC, this, config.getHttpPort());
            statusServer.registerModule(new StatusPage());
            statusServer.registerModule(new PrintStackTrace());

            final MRCRequestDispatcher master = this;
            statusServer.registerModule(new BabuDBStatusPage(new BabuDBStatusPage.BabuDBStatusProvider() {
                @Override
                public Map<String, Object> getStatus() {
                    return master.getDBStatus();
                }
            }));

            if (config.getAdminPassword().length() > 0) {
                statusServer.addAuthorizedUser("admin", config.getAdminPassword());
            }

            statusServer.start();
        }

        heartbeatThread = new HeartbeatThread("MRC Heartbeat Thread", dirClient, config.getUUID(), gen, config, false);
        heartbeatThread.setLifeCycleListener(this);

        onCloseReplicationThread = new OnCloseReplicationThread(this);
        onCloseReplicationThread.setLifeCycleListener(this);

        if (replicated) {
            mrcMonitor = new MRCStatusManager(this);
            mrcMonitor.setLifeCycleListener(this);
        } else
            mrcMonitor = null;
    }

    public void asyncShutdown() {

        onCloseReplicationThread.shutdown();

        heartbeatThread.shutdown();

        serverStage.shutdown();

        clientStage.shutdown();

        osdMonitor.shutdown();

        procStage.shutdown();
<<<<<<< HEAD
        
        xLocSetCoordinator.shutdown();
        
=======

>>>>>>> 6273db64
        volumeManager.shutdown();

        if (statusServer != null) {
            statusServer.shutdown();
        }

        if (replicated)
            mrcMonitor.shutdown();

        // TimeSync.getInstance().shutdown();
    }

    public void startup() {

        try {

            TimeSync.getInstance().init(ExtSyncSource.XTREEMFS_DIR, dirClient, null, config.getRemoteTimeSync(),
                    config.getLocalClockRenew());

            clientStage.start();
            clientStage.waitForStartup();

            UUIDResolver.start(dirClient, 10 * 1000, 600 * 1000);
            UUIDResolver.addLocalMapping(config.getUUID(), config.getPort(),
                    Schemes.getScheme(config.isUsingSSL(), config.isGRIDSSLmode()));
            UUIDResolver.addLocalMapping(config.getUUID(), config.getPort(), Schemes.SCHEME_PBRPCU);

            volumeManager.init();
            volumeManager.addVolumeChangeListener(osdMonitor);

            heartbeatThread.initialize();
            heartbeatThread.start();

            // TimeSync.getInstance().enableRemoteSynchronization(dirClient);
            // XXX
            osdMonitor.start();
            osdMonitor.waitForStartup();

            if (replicated) {
                mrcMonitor.start();
                mrcMonitor.waitForStartup();
            }
<<<<<<< HEAD
            
            xLocSetCoordinator.start();
            xLocSetCoordinator.waitForStartup();
=======
>>>>>>> 6273db64

            procStage.start();
            procStage.waitForStartup();

            onCloseReplicationThread.start();
            onCloseReplicationThread.waitForStartup();

            serverStage.start();
            serverStage.waitForStartup();

            if (Logging.isInfo())
                Logging.logMessage(Logging.LEVEL_INFO, Category.lifecycle, this,
                        "MRC operational, listening on port %d", config.getPort());

        } catch (Exception ex) {
            Logging.logMessage(Logging.LEVEL_ERROR, this, "STARTUP FAILED!");
            Logging.logError(Logging.LEVEL_ERROR, this, ex);
            System.exit(1);
        }
    }

    public void shutdown() throws Exception {

        for (MRCStatusListener listener : statusListener) {
            listener.shuttingDown();
        }

        onCloseReplicationThread.shutdown();
        onCloseReplicationThread.waitForShutdown();

        heartbeatThread.shutdown();
        heartbeatThread.waitForShutdown();

        serverStage.shutdown();
        serverStage.waitForShutdown();

        clientStage.shutdown();
        clientStage.waitForShutdown();

        osdMonitor.shutdown();
        osdMonitor.waitForShutdown();

        if (replicated) {
            mrcMonitor.shutdown();
            mrcMonitor.waitForShutdown();
        }

        procStage.shutdown();
        procStage.waitForShutdown();
<<<<<<< HEAD
        
        xLocSetCoordinator.shutdown();
        xLocSetCoordinator.waitForShutdown();
=======
>>>>>>> 6273db64

        volumeManager.shutdown();

        statusServer.shutdown();
    }

    public void requestFinished(MRCRequest request) {
        // send response back to client, if a pinky request is present
        assert (request != null);

        final RPCServerRequest rpcRequest = request.getRPCRequest();
        assert (rpcRequest != null);

        if (request.getError() != null) {

            final ErrorRecord error = request.getError();
            final String errorMessage = error.getErrorMessage() == null ? "" : error.getErrorMessage();

            switch (error.getErrorType()) {

            case INTERNAL_SERVER_ERROR: {
                Logging.logMessage(Logging.LEVEL_ERROR, this, "%s / request: %s", errorMessage, request.toString());
                if (error.getThrowable() != null)
                    Logging.logError(Logging.LEVEL_ERROR, this, error.getThrowable());
                rpcRequest.sendError(ErrorType.INTERNAL_SERVER_ERROR, POSIXErrno.POSIX_ERROR_EIO, errorMessage,
                        error.getStackTrace());
                break;
            }
            case ERRNO: {
                if (Logging.isDebug()) {
                    Logging.logUserError(Logging.LEVEL_DEBUG, Category.proc, this, error.getThrowable());
                }
                rpcRequest.sendError(ErrorType.ERRNO, error.getErrorCode(), errorMessage, "");
                break;
            }
            case AUTH_FAILED: {
                if (Logging.isDebug()) {
                    Logging.logUserError(Logging.LEVEL_DEBUG, Category.proc, this, error.getThrowable());
                }
                rpcRequest.sendError(ErrorType.AUTH_FAILED, error.getErrorCode(), errorMessage, "");
                break;
            }
            case GARBAGE_ARGS: {
                if (Logging.isDebug()) {
                    Logging.logMessage(Logging.LEVEL_DEBUG, Category.proc, this, "invalid request arguments");
                    Logging.logMessage(Logging.LEVEL_DEBUG, Category.proc, this, errorMessage);
                }
                rpcRequest.sendError(ErrorType.GARBAGE_ARGS, POSIXErrno.POSIX_ERROR_EINVAL, errorMessage,
                        error.getStackTrace());
                break;
            }
            case INVALID_INTERFACE_ID: {
                if (Logging.isDebug()) {
                    Logging.logMessage(Logging.LEVEL_DEBUG, Category.stage, this, "invalid interface: %d", request
                            .getRPCRequest().getHeader().getRequestHeader().getInterfaceId());
                    Logging.logMessage(Logging.LEVEL_DEBUG, Category.proc, this, errorMessage);
                }
                rpcRequest.sendError(ErrorType.INVALID_INTERFACE_ID, POSIXErrno.POSIX_ERROR_EINVAL, errorMessage,
                        error.getStackTrace());
                break;
            }

            case INVALID_PROC_ID: {
                if (Logging.isDebug()) {
                    Logging.logMessage(Logging.LEVEL_DEBUG, Category.stage, this, "unknown operation: %d", request
                            .getRPCRequest().getHeader().getRequestHeader().getProcId());
                }
                rpcRequest.sendError(ErrorType.INVALID_PROC_ID, POSIXErrno.POSIX_ERROR_EINVAL, errorMessage,
                        error.getStackTrace());
                break;
            }

            case REDIRECT: {
                if (Logging.isDebug()) {
                    Logging.logMessage(Logging.LEVEL_DEBUG, Category.stage, this, "redirect to: %s", errorMessage);
                }
                rpcRequest.sendRedirect(errorMessage);
                break;
            }

            default: {
                Logging.logMessage(Logging.LEVEL_ERROR, this, "some unexpected exception occurred");
                Logging.logError(Logging.LEVEL_ERROR, this, error.getThrowable());
                rpcRequest.sendError(ErrorType.IO_ERROR, POSIXErrno.POSIX_ERROR_EIO, errorMessage,
                        error.getStackTrace());
                break;
            }
            }
        }

        else {
            assert (request.getResponse() != null);
            if (Logging.isDebug()) {
                Logging.logMessage(Logging.LEVEL_DEBUG, Category.proc, this, "sending response for request %d", request
                        .getRPCRequest().getHeader().getCallId());
                Logging.logMessage(Logging.LEVEL_DEBUG, Category.proc, this, "%s", request.getResponse().toString());
            }

            try {
                rpcRequest.sendResponse(request.getResponse(), null);
            } catch (IOException e) {
                Logging.logError(Logging.LEVEL_ERROR, this, e);
            }
        }

    }

    public int getNumConnections() {
        return this.serverStage.getNumConnections();
    }

    public long getNumRequests() {
        return this.serverStage.getPendingRequests();
    }

    public Map<StatusPage.Vars, String> getStatusInformation() {
        HashMap<StatusPage.Vars, String> data = new HashMap<StatusPage.Vars, String>();

        data.put(Vars.AVAILPROCS, String.valueOf(Runtime.getRuntime().availableProcessors()));
        data.put(Vars.BPSTATS, BufferPool.getStatus());
        data.put(Vars.DEBUG, Integer.toString(config.getDebugLevel()));
        data.put(Vars.DIRURL, (config.isUsingSSL() ? (config.isGRIDSSLmode() ? Schemes.SCHEME_PBRPCG
                : Schemes.SCHEME_PBRPCS) : Schemes.SCHEME_PBRPC)
                + "://"
                + config.getDirectoryService().getHostName()
                + ":" + config.getDirectoryService().getPort());
        data.put(Vars.GLOBALRESYNC, Long.toString(TimeSync.getTimeSyncInterval()));

        final long globalTime = TimeSync.getGlobalTime();
        final long localTime = TimeSync.getLocalSystemTime();
        data.put(Vars.GLOBALTIME, new Date(globalTime).toString() + " (" + globalTime + ")");
        data.put(Vars.LOCALTIME, new Date(localTime).toString() + " (" + localTime + ")");
        data.put(Vars.LOCALRESYNC, Long.toString(TimeSync.getLocalRenewInterval()));

        data.put(Vars.PORT, Integer.toString(config.getPort()));

        data.put(Vars.UUID, config.getUUID().toString());
        data.put(Vars.UUIDCACHE, UUIDResolver.getCache());
        data.put(Vars.PROTOVERSION, Integer.toString(MRCServiceConstants.INTERFACE_ID));
        data.put(Vars.VERSION, VersionManagement.RELEASE_VERSION);
        data.put(Vars.DBVERSION, volumeManager.getDBVersion());

        data.put(Vars.PINKYQ, Long.toString(this.serverStage.getPendingRequests()));
        data.put(Vars.NUMCON, Integer.toString(this.serverStage.getNumConnections()));

        long freeMem = Runtime.getRuntime().freeMemory();
        String span = "<span>";
        if (freeMem < 1024 * 1024 * 32) {
            span = "<span class=\"levelWARN\">";
        } else if (freeMem < 1024 * 1024 * 2) {
            span = "<span class=\"levelERROR\">";
        }
        data.put(
                Vars.MEMSTAT,
                span + OutputUtils.formatBytes(freeMem) + " / "
                        + OutputUtils.formatBytes(Runtime.getRuntime().maxMemory()) + " / "
                        + OutputUtils.formatBytes(Runtime.getRuntime().totalMemory()) + "</span>");

        StringBuffer rqTableBuf = new StringBuffer();
        long totalRequests = 0;
        for (Entry<Integer, Integer> entry : procStage.get_opCountMap().entrySet()) {

            long count = entry.getValue();
            totalRequests += count;

            if (count != 0) {

                try {
                    String req = StatusPage.getOpName(entry.getKey());
                    rqTableBuf.append("<tr><td align=\"left\">'");
                    rqTableBuf.append(req);
                    rqTableBuf.append("'</td><td>");
                    rqTableBuf.append(count);
                    rqTableBuf.append("</td></tr>");

                } catch (Exception e) {
                    // ignore
                }
            }
        }

        data.put(Vars.TOTALNUMRQ, totalRequests + "");
        data.put(Vars.RQSTATS, rqTableBuf.toString());

        // add volume statistics
        try {
            Collection<StorageManager> sMans = volumeManager.getStorageManagers();

            if (sMans != null) {

                StringBuffer volTableBuf = new StringBuffer();

                List<VolumeInfo> volumes = new ArrayList<VolumeInfo>(sMans.size());
                for (StorageManager sMan : sMans)
                    volumes.add(sMan.getVolumeInfo());

                Collections.sort(volumes, new Comparator<VolumeInfo>() {
                    @Override
                    public int compare(VolumeInfo o1, VolumeInfo o2) {
                        return o1.getName().compareTo(o2.getName());
                    }
                });

                boolean first = true;
                for (VolumeInfo v : volumes) {

                    ServiceSet osdList = osdMonitor.getUsableOSDs(v.getId()).build();

                    if (!first)
                        volTableBuf.append("<tr><td colspan=\"2\"><hr style=\"height:1px\"/></td></tr>");

                    volTableBuf.append("<tr><td align=\"left\">");
                    volTableBuf.append(v.getName());
                    volTableBuf
                            .append("</td><td><table border=\"0\" cellpadding=\"0\"><tr><td class=\"subtitle\">selectable OSDs</td><td align=\"right\">");
                    Iterator<Service> it = osdList.getServicesList().iterator();
                    while (it.hasNext()) {
                        Service osd = it.next();
                        final ServiceUUID osdUUID = new ServiceUUID(osd.getUuid());
                        volTableBuf.append(osdUUID);
                        if (it.hasNext())
                            volTableBuf.append(", ");
                    }

                    StripingPolicy defaultSP = volumeManager.getStorageManager(v.getId()).getDefaultStripingPolicy(1);

                    AccessControlPolicyType policy = AccessControlPolicyType.valueOf(v.getAcPolicyId());

                    volTableBuf.append("</td></tr><tr><td class=\"subtitle\">striping policy</td><td>");
                    volTableBuf.append(Converter.stripingPolicyToString(defaultSP));
                    volTableBuf.append("</td></tr><tr><td class=\"subtitle\">access policy</td><td>");
                    volTableBuf.append(policy != null ? policy.name() : v.getAcPolicyId());
                    volTableBuf.append("</td></tr><tr><td class=\"subtitle\">osd policy</td><td>");
                    volTableBuf.append(Converter.shortArrayToString(v.getOsdPolicy()));
                    volTableBuf.append("</td></tr><tr><td class=\"subtitle\">replica policy</td><td>");
                    volTableBuf.append(Converter.shortArrayToString(v.getReplicaPolicy()));
                    volTableBuf.append("</td></tr><tr><td class=\"subtitle\">#files</td><td>");
                    volTableBuf.append(v.getNumFiles());
                    volTableBuf.append("</td></tr><tr></tr><tr><td class=\"subtitle\">#directories</td><td>");
                    volTableBuf.append(v.getNumDirs());
                    volTableBuf.append("</td></tr><tr><td class=\"subtitle\">free disk space:</td><td>");

                    // Use minimum of free space relative to the quota and free space on osds as free disk space.
                    long quota = v.getVolumeQuota();
                    long freeSpaceOnOsds = osdMonitor.getFreeSpace(v.getId());
                    long quotaFreeSpace = quota - v.getVolumeSize();
                    if (quota != 0 && quotaFreeSpace < freeSpaceOnOsds) {
                        quotaFreeSpace = quotaFreeSpace < 0 ? 0 : quotaFreeSpace;
                        volTableBuf.append(OutputUtils.formatBytes(quotaFreeSpace));
                    } else {
                        volTableBuf.append(OutputUtils.formatBytes(freeSpaceOnOsds));
                    }

                    volTableBuf.append("</td></tr><tr><td class=\"subtitle\">occupied disk space:</td><td>");
                    volTableBuf.append(OutputUtils.formatBytes(v.getVolumeSize()));
                    volTableBuf.append("</td></tr></table></td></tr>");

                    first = false;
                }

                data.put(Vars.VOLUMES, volTableBuf.toString());
            }

            else {
                data.put(Vars.VOLUMES, "<tr><td align=\"left\">Volumes not yet initialized!</td></tr>");
            }

        } catch (Exception exc) {
            data.put(Vars.VOLUMES,
                    "<tr><td align=\"left\">could not retrieve volume info due to an server internal error: " + exc
                            + "</td></tr>");
        }

        return data;
    }

    public VolumeManager getVolumeManager() {
        return volumeManager;
    }

    public FileAccessManager getFileAccessManager() {
        return fileAccessManager;
    }

    public AuthenticationProvider getAuthProvider() {
        return authProvider;
    }

    public OSDStatusManager getOSDStatusManager() {
        return osdMonitor;
    }

    public OnCloseReplicationThread getOnCloseReplicationThread() {
        return onCloseReplicationThread;
    }

    public MRCPolicyContainer getPolicyContainer() {
        return policyContainer;
    }

    public DIRClient getDirClient() {
        return dirClient;
    }

    public OSDServiceClient getOSDClient() {
        return osdClient;
    }

    public MRCConfig getConfig() {
        return config;
    }

    @Override
    public void startupPerformed() {
    }

    @Override
    public void shutdownPerformed() {
    }

    @Override
    public void crashPerformed(Throwable cause) {
        final String report = CrashReporter.createCrashReport("MRC", VersionManagement.RELEASE_VERSION, cause);
        System.out.println(report);
        CrashReporter.reportXtreemFSCrash(report);
        try {
            shutdown();
        } catch (Exception e) {
            Logging.logError(Logging.LEVEL_ERROR, this, e);
            System.exit(1);
        }
    }

    @Override
    public void receiveRecord(RPCServerRequest rq) {

        // final ONCRPCRequestHeader hdr = rq.getRequestHeader();
        RPCHeader hdr = rq.getHeader();

        if (hdr.getMessageType() != MessageType.RPC_REQUEST) {
            rq.sendError(ErrorType.GARBAGE_ARGS, POSIXErrno.POSIX_ERROR_EIO,
                    "expected RPC request message type but got " + hdr.getMessageType());
            return;
        }

        final RPCHeader.RequestHeader rqHdr = hdr.getRequestHeader();

        if (rqHdr.getInterfaceId() != MRCServiceConstants.INTERFACE_ID) {
            rq.sendError(
                    ErrorType.INVALID_INTERFACE_ID,
                    POSIXErrno.POSIX_ERROR_EIO,
                    "Invalid interface id. This is a MRC service. You probably wanted to contact another service. Check the used address and port.");
            return;
        }

        if (Logging.isDebug())
            Logging.logMessage(Logging.LEVEL_DEBUG, Category.stage, this, "enqueueing request: %s", rq.toString());

        // no callback, special stage which executes the operatios
        procStage.enqueueOperation(new MRCRequest(rq), ProcessingStage.STAGEOP_PARSE_AND_EXECUTE, null);
    }

    @Override
    public void failed(Throwable error, Object context) {
        MRCRequest request = (MRCRequest) context;
        assert (request != null);

        final RPCServerRequest rpcRequest = request.getRPCRequest();
        assert (rpcRequest != null);

        if (request.getError() == null)
            request.setError(ErrorType.INTERNAL_SERVER_ERROR, error.getMessage());
        requestFinished(request);
    }

    @Override
    public void finished(Object result, Object context) {
        requestFinished((MRCRequest) context);
    }

    public void addStatusListener(MRCStatusListener listener) {
        this.statusListener.add(listener);
    }

    public void removeStatusListener(MRCStatusListener listener) {
        this.statusListener.remove(listener);
    }

    /**
     * Tells all listeners when the configuration has changed.
     */
    public void notifyConfigurationChange() {
        for (MRCStatusListener listener : statusListener) {
            listener.MRCConfigChanged(this.config);
        }
    }

    /**
     * Tells all listeners when a Volume was created.
     */
    public void notifyVolumeCreated() {
        for (MRCStatusListener listener : statusListener) {
            listener.volumeCreated();
        }
    }

    public void notifyVolumeDeleted() {
        for (MRCStatusListener listener : statusListener) {
            listener.volumeDeleted();
        }
    }

    /**
     * Getter for a timestamp when the heartbeatthread sent his last heartbeat
     * 
     * @return long - timestamp as returned by System.currentTimeMillis()
     */
    public long getLastHeartbeat() {
        return heartbeatThread.getLastHeartbeat();
    }

    public Map<String, Object> getDBStatus() {
        return volumeManager == null ? null : volumeManager.getDBStatus();
    }

    public String getReplMasterUUID() throws MRCException {

        if (replicated) {
            InetSocketAddress addr = (InetSocketAddress) volumeManager.getDBStatus().get("replication.control.master");

            String uuid = addr == null ? null : mrcMonitor.getUUIDForReplHost(addr);

            // if the UUID could not be resolved immediately, fetch MRC status
            // and try again
            if (uuid == null) {
                try {
                    mrcMonitor.waitForNextSync(true);

                    addr = (InetSocketAddress) volumeManager.getDBStatus().get("replication.control.master");
                    uuid = addr == null ? null : mrcMonitor.getUUIDForReplHost(addr);

                } catch (InterruptedException e) {
                }

                if (uuid == null) {
                    Logging.logMessage(Logging.LEVEL_INFO, this,
                            "unable to detect replication master; BabuDB addr=%s, UUID=%s", addr.toString(), uuid);
                    throw new MRCException("could not detect replication master");
                }
            }
<<<<<<< HEAD
            
            return uuid;	
            
=======

            return uuid;

>>>>>>> 6273db64
        } else
            return null;
    }

    /**
     * @see HeartbeatThread#pauseOperation()
     * @throws InterruptedException
     */
    public void pauseHeartbeatThread() throws InterruptedException {
        heartbeatThread.pauseOperation();
    }

    /**
     * @see HeartbeatThread#resumeOperation()
     */
    public void resumeHeartbeatThread() {
        heartbeatThread.resumeOperation();
    }

    public XLocSetCoordinator getXLocSetCoordinator() {
        return xLocSetCoordinator;
    }

    public ProcessingStage getProcStage() {
        return procStage;
    }

    /**
     * The hashCode is based on the UUID and the system time when {@link MRCRequestDispatcher} was initialized. <br>
     * It will be unique between different MRCs and instances on the same MRC.
     */
    @Override
    public int hashCode() {
        StringBuilder hashString = new StringBuilder();
        hashString.append(super.hashCode());
        hashString.append(config.getUUID());
        hashString.append(initTimeMS);
        return hashString.toString().hashCode();
    }
}<|MERGE_RESOLUTION|>--- conflicted
+++ resolved
@@ -127,7 +127,6 @@
     private final boolean                  replicated;
 
     private List<MRCStatusListener>        statusListener;
-<<<<<<< HEAD
     
     private final XLocSetCoordinator       xLocSetCoordinator;
 
@@ -136,11 +135,6 @@
     public MRCRequestDispatcher(final MRCConfig config, final BabuDBConfig dbConfig) throws Exception {
         initTimeMS = System.currentTimeMillis();
         
-=======
-
-    public MRCRequestDispatcher(final MRCConfig config, final BabuDBConfig dbConfig) throws Exception {
-
->>>>>>> 6273db64
         Logging.logMessage(Logging.LEVEL_INFO, this, "XtreemFS Metadata Service version "
                 + VersionManagement.RELEASE_VERSION);
 
@@ -215,17 +209,11 @@
         osdMonitor = new OSDStatusManager(this);
         osdMonitor.setLifeCycleListener(this);
 
-<<<<<<< HEAD
         xLocSetCoordinator = new XLocSetCoordinator(this);
         xLocSetCoordinator.setLifeCycleListener(this);
 
         procStage = new ProcessingStage(this);
 
-        
-=======
-        procStage = new ProcessingStage(this);
-
->>>>>>> 6273db64
         volumeManager = new BabuDBVolumeManager(this, dbConfig);
         fileAccessManager = new FileAccessManager(volumeManager, policyContainer);
 
@@ -368,13 +356,9 @@
         osdMonitor.shutdown();
 
         procStage.shutdown();
-<<<<<<< HEAD
         
         xLocSetCoordinator.shutdown();
-        
-=======
-
->>>>>>> 6273db64
+
         volumeManager.shutdown();
 
         if (statusServer != null) {
@@ -417,12 +401,9 @@
                 mrcMonitor.start();
                 mrcMonitor.waitForStartup();
             }
-<<<<<<< HEAD
             
             xLocSetCoordinator.start();
             xLocSetCoordinator.waitForStartup();
-=======
->>>>>>> 6273db64
 
             procStage.start();
             procStage.waitForStartup();
@@ -472,12 +453,9 @@
 
         procStage.shutdown();
         procStage.waitForShutdown();
-<<<<<<< HEAD
         
         xLocSetCoordinator.shutdown();
         xLocSetCoordinator.waitForShutdown();
-=======
->>>>>>> 6273db64
 
         volumeManager.shutdown();
 
@@ -928,15 +906,9 @@
                     throw new MRCException("could not detect replication master");
                 }
             }
-<<<<<<< HEAD
-            
-            return uuid;	
-            
-=======
 
             return uuid;
 
->>>>>>> 6273db64
         } else
             return null;
     }
