/*
 * Copyright (c) 2008-2011 by Bjoern Kolbeck, Jan Stender,
 *               Zuse Institute Berlin
 *
 * Licensed under the BSD License, see LICENSE file for details.
 *
 */

package org.xtreemfs.osd;

import java.io.BufferedReader;
import java.io.File;
import java.io.IOException;
import java.io.InputStreamReader;
import java.lang.management.ManagementFactory;
import java.lang.management.OperatingSystemMXBean;
import java.net.InetSocketAddress;
import java.util.ArrayList;
import java.util.HashMap;
import java.util.List;
import java.util.Map;
import java.util.Map.Entry;
import java.util.concurrent.atomic.AtomicLong;
import java.util.concurrent.atomic.AtomicReference;

import org.xtreemfs.common.HeartbeatThread;
import org.xtreemfs.common.HeartbeatThread.ServiceDataGenerator;
import org.xtreemfs.common.ServiceAvailability;
import org.xtreemfs.common.config.PolicyContainer;
import org.xtreemfs.common.config.RemoteConfigHelper;
import org.xtreemfs.common.config.ServiceConfig;
import org.xtreemfs.common.monitoring.StatusMonitor;
import org.xtreemfs.common.statusserver.PrintStackTrace;
import org.xtreemfs.common.statusserver.StatusServer;
import org.xtreemfs.common.uuids.ServiceUUID;
import org.xtreemfs.common.uuids.UUIDResolver;
import org.xtreemfs.common.uuids.UnknownUUIDException;
import org.xtreemfs.common.xloc.XLocations;
import org.xtreemfs.dir.DIRClient;
import org.xtreemfs.dir.discovery.DiscoveryUtils;
import org.xtreemfs.foundation.CrashReporter;
import org.xtreemfs.foundation.LifeCycleListener;
import org.xtreemfs.foundation.SSLOptions;
import org.xtreemfs.foundation.SSLOptions.TrustManager;
import org.xtreemfs.foundation.TimeSync;
import org.xtreemfs.foundation.VersionManagement;
import org.xtreemfs.foundation.checksums.ChecksumFactory;
import org.xtreemfs.foundation.checksums.provider.JavaChecksumProvider;
import org.xtreemfs.foundation.logging.Logging;
import org.xtreemfs.foundation.logging.Logging.Category;
import org.xtreemfs.foundation.pbrpc.Schemes;
import org.xtreemfs.foundation.pbrpc.client.RPCNIOSocketClient;
import org.xtreemfs.foundation.pbrpc.generatedinterfaces.RPC.ErrorType;
import org.xtreemfs.foundation.pbrpc.generatedinterfaces.RPC.MessageType;
import org.xtreemfs.foundation.pbrpc.generatedinterfaces.RPC.POSIXErrno;
import org.xtreemfs.foundation.pbrpc.generatedinterfaces.RPC.RPCHeader;
import org.xtreemfs.foundation.pbrpc.generatedinterfaces.RPC.RPCHeader.ErrorResponse;
import org.xtreemfs.foundation.pbrpc.server.RPCNIOSocketServer;
import org.xtreemfs.foundation.pbrpc.server.RPCServerRequest;
import org.xtreemfs.foundation.pbrpc.server.RPCServerRequestListener;
import org.xtreemfs.foundation.pbrpc.server.RPCUDPSocketServer;
import org.xtreemfs.foundation.pbrpc.utils.ErrorUtils;
import org.xtreemfs.foundation.util.FSUtils;
import org.xtreemfs.osd.operations.CheckObjectOperation;
import org.xtreemfs.osd.operations.CleanupGetResultsOperation;
import org.xtreemfs.osd.operations.CleanupGetStatusOperation;
import org.xtreemfs.osd.operations.CleanupIsRunningOperation;
import org.xtreemfs.osd.operations.CleanupStartOperation;
import org.xtreemfs.osd.operations.CleanupStopOperation;
import org.xtreemfs.osd.operations.CleanupVersionsStartOperation;
import org.xtreemfs.osd.operations.DeleteOperation;
import org.xtreemfs.osd.operations.EventCloseFile;
import org.xtreemfs.osd.operations.EventCreateFileVersion;
import org.xtreemfs.osd.operations.EventInsertPaddingObject;
import org.xtreemfs.osd.operations.EventRWRStatus;
import org.xtreemfs.osd.operations.EventWriteObject;
import org.xtreemfs.osd.operations.FinalizeVouchersOperation;
import org.xtreemfs.osd.operations.FleaseMessageOperation;
import org.xtreemfs.osd.operations.GetFileIDListOperation;
import org.xtreemfs.osd.operations.GetObjectSetOperation;
import org.xtreemfs.osd.operations.InternalGetFileSizeOperation;
import org.xtreemfs.osd.operations.InternalGetGmaxOperation;
import org.xtreemfs.osd.operations.InternalRWRAuthStateInvalidatedOperation;
import org.xtreemfs.osd.operations.InternalRWRAuthStateOperation;
import org.xtreemfs.osd.operations.InternalRWRFetchOperation;
import org.xtreemfs.osd.operations.InternalRWRStatusOperation;
import org.xtreemfs.osd.operations.InternalRWRTruncateOperation;
import org.xtreemfs.osd.operations.InternalRWRUpdateOperation;
import org.xtreemfs.osd.operations.InternalTruncateOperation;
import org.xtreemfs.osd.operations.InvalidateXLocSetOperation;
import org.xtreemfs.osd.operations.LocalReadOperation;
import org.xtreemfs.osd.operations.LockAcquireOperation;
import org.xtreemfs.osd.operations.LockCheckOperation;
import org.xtreemfs.osd.operations.LockReleaseOperation;
import org.xtreemfs.osd.operations.OSDOperation;
import org.xtreemfs.osd.operations.RWRNotifyOperation;
import org.xtreemfs.osd.operations.ReadOperation;
import org.xtreemfs.osd.operations.RepairObjectOperation;
import org.xtreemfs.osd.operations.ShutdownOperation;
import org.xtreemfs.osd.operations.TruncateOperation;
import org.xtreemfs.osd.operations.VivaldiPingOperation;
import org.xtreemfs.osd.operations.WriteOperation;
import org.xtreemfs.osd.quota.OSDVoucherManager;
import org.xtreemfs.osd.rwre.RWReplicationStage;
import org.xtreemfs.osd.stages.*;
import org.xtreemfs.osd.storage.CleanupThread;
import org.xtreemfs.osd.storage.CleanupVersionsThread;
import org.xtreemfs.osd.storage.HashStorageLayout;
import org.xtreemfs.osd.storage.MetadataCache;
import org.xtreemfs.osd.storage.StorageLayout;
import org.xtreemfs.osd.vivaldi.VivaldiNode;
import org.xtreemfs.pbrpc.generatedinterfaces.DIR.DirService;
import org.xtreemfs.pbrpc.generatedinterfaces.DIR.Service;
import org.xtreemfs.pbrpc.generatedinterfaces.DIR.ServiceDataMap;
import org.xtreemfs.pbrpc.generatedinterfaces.DIR.ServiceSet;
import org.xtreemfs.pbrpc.generatedinterfaces.DIR.ServiceType;
import org.xtreemfs.pbrpc.generatedinterfaces.DIRServiceClient;
import org.xtreemfs.pbrpc.generatedinterfaces.GlobalTypes.KeyValuePair;
import org.xtreemfs.pbrpc.generatedinterfaces.GlobalTypes.VivaldiCoordinates;
import org.xtreemfs.pbrpc.generatedinterfaces.MRCServiceClient;
import org.xtreemfs.pbrpc.generatedinterfaces.OSD.OSDHealthResult;
import org.xtreemfs.pbrpc.generatedinterfaces.OSDServiceClient;
import org.xtreemfs.pbrpc.generatedinterfaces.OSDServiceConstants;

import com.google.protobuf.Message;

public class OSDRequestDispatcher implements RPCServerRequestListener, LifeCycleListener {

    private static final int                            RPC_TIMEOUT        = 15000;

    private static final int                            CONNECTION_TIMEOUT = 5 * 60 * 1000;

    protected final Map<Integer, OSDOperation>          operations;

    protected final Map<Class<?>, OSDOperation>         internalEvents;

    protected final HeartbeatThread                     heartbeatThread;

    protected final OSDConfig                           config;

    protected final DIRClient                           dirClient;

    protected final MRCServiceClient                    mrcClient;

    protected final OSDServiceClient                    osdClient;

    protected final OSDServiceClient                    osdClientForReplication;

    protected final RPCNIOSocketClient                  rpcClientForReplication;

    protected final RPCNIOSocketClient                  rpcClient;

    protected final RPCNIOSocketServer                  rpcServer;

    protected long                                      requestId;

    protected String                                    authString;

    protected final PreprocStage                        preprocStage;

    protected final StorageStage                        stStage;

    protected final DeletionStage                       delStage;

    protected final ReplicationStage                    replStage;

    protected final TracingStage                        tracingStage;

    protected final RPCUDPSocketServer                  udpCom;

    protected final StatusServer                        statusServer;

    protected final long                                startupTime;

    protected final AtomicLong                          numBytesTX, numBytesRX, numObjsTX, numObjsRX, numReplBytesRX,
            numReplObjsRX;

    protected final VivaldiStage                        vStage;

    protected final AtomicReference<VivaldiCoordinates> myCoordinates;

    protected final CleanupThread                       cThread;

    protected final CleanupVersionsThread               cvThread;

    protected final RWReplicationStage                  rwrStage;

    private final OSDVoucherManager                     osdVoucherManager;

    private List<OSDStatusListener>                     statusListener;

    private OSDPolicyContainer                          policyContainer;

    /**
     * reachability of services
     */
    private final ServiceAvailability                   serviceAvailability;


    public OSDRequestDispatcher(final OSDConfig config) throws Exception {
        
        Logging.logMessage(Logging.LEVEL_INFO, this, "XtreemFS OSD version "
            + VersionManagement.RELEASE_VERSION);
        
        this.config = config;
        assert (config.getUUID() != null);
        
        if (this.config.getDirectoryService().getHostName().equals(DiscoveryUtils.AUTODISCOVER_HOSTNAME)) {
            Logging.logMessage(Logging.LEVEL_INFO, Category.net, this,
                "trying to discover local XtreemFS DIR service...");
            DirService dir = DiscoveryUtils.discoverDir(10);
            if (dir == null) {
                Logging.logMessage(Logging.LEVEL_ERROR, Category.net, this,
                    "CANNOT FIND XtreemFS DIR service via discovery broadcasts... no response");
                throw new IOException("no DIR service found via discovery broadcast");
            }
            Logging.logMessage(Logging.LEVEL_INFO, Category.net, this, "found XtreemFS DIR service at "
                + dir.getAddress() + ":" + dir.getPort());
            config.setDirectoryService(new InetSocketAddress(dir.getAddress(), dir.getPort()));
        }
        
        if (config.isInitializable()) {
            try {
                ServiceConfig remoteConfig = RemoteConfigHelper.getConfigurationFromDIR(config);
                config.mergeConfig(remoteConfig);
            } catch (Exception e) {
                Logging.logMessage(Logging.LEVEL_WARN, this,
                        "Couldn't fetch configuration from DIR. Reason: " + e.getMessage());
                Logging.logError(Logging.LEVEL_DEBUG, config.getUUID(), e);
            }
        }
        
        numBytesTX = new AtomicLong();
        numBytesRX = new AtomicLong();
        numObjsTX = new AtomicLong();
        numObjsRX = new AtomicLong();
        numReplBytesRX = new AtomicLong();
        numReplObjsRX = new AtomicLong();
        
        // initialize the checksum factory
        ChecksumFactory.getInstance().addProvider(new JavaChecksumProvider());
        
        // ---------------------
        // initialize operations
        // ---------------------
        
        // IMPORTANT: the order of operations defined in
        // 'RequestDispatcher.Operations' has to be preserved!
        operations = new HashMap<Integer, OSDOperation>();
        internalEvents = new HashMap<Class<?>, OSDOperation>();
        initializeOperations();
        
        // create directory if necessary
        File objDir = new File(config.getObjDir());
        if (!objDir.exists()) {
            if (!objDir.mkdirs())
                throw new IOException("unable to create object directory: " + objDir.getAbsolutePath());
        }

        policyContainer = new OSDPolicyContainer(config);
        
        // -------------------------------
        // initialize communication stages
        // -------------------------------
        
        TrustManager tm1 = null;
        TrustManager tm2 = null;
        if (config.isUsingSSL()) {
            
            PolicyContainer policyContainer = new PolicyContainer(config);
            try {
                tm1 = policyContainer.getTrustManager();
                tm2 = policyContainer.getTrustManager();
            } catch (Exception e) {
                throw new IOException(e);
            }
            
            if (Logging.isInfo() && tm1 != null)
                Logging.logMessage(Logging.LEVEL_INFO, Category.misc, this,
                    "using custom trust manager '%s'", tm1.getClass().getName());
        }
        
        SSLOptions serverSSLopts = config.isUsingSSL() ? new SSLOptions(config.getServiceCredsFile(),
                config.getServiceCredsPassphrase(), config.getServiceCredsContainer(), config.getTrustedCertsFile(),
                config
                .getTrustedCertsPassphrase(), config.getTrustedCertsContainer(), false, config
                .isGRIDSSLmode(), config.getSSLProtocolString(), tm1) : null;
        
        rpcServer = new RPCNIOSocketServer(config.getPort(), config.getAddress(), this, serverSSLopts,
                config.getSocketReceiveBufferSize(), config.getMaxClientQ());
        rpcServer.setLifeCycleListener(this);
        
        final SSLOptions clientSSLopts = config.isUsingSSL() ? new SSLOptions(config.getServiceCredsFile(),
                config.getServiceCredsPassphrase(), config.getServiceCredsContainer(), config.getTrustedCertsFile(),
                config
                .getTrustedCertsPassphrase(), config.getTrustedCertsContainer(), false, config
                .isGRIDSSLmode(), config.getSSLProtocolString(), tm2) : null;
        
        InetSocketAddress bindPoint = config.getAddress() != null ? new InetSocketAddress(config.getAddress(), 0)
                : null;
        if (Logging.isInfo() && bindPoint != null)
            Logging.logMessage(Logging.LEVEL_INFO, Category.misc, this,
                    "outgoing server connections will be bound to '%s'", config.getAddress());
        
        rpcClient = new RPCNIOSocketClient(clientSSLopts, RPC_TIMEOUT, CONNECTION_TIMEOUT,
                config.getSocketSendBufferSize(), config.getSocketReceiveBufferSize(), bindPoint, "OSDRequestDispatcher");
        rpcClient.setLifeCycleListener(this);
        
        // replication uses its own RPCClient with a much higher timeout
        rpcClientForReplication = new RPCNIOSocketClient(clientSSLopts, 30000, 5 * 60 * 1000, "OSDRequestDispatcher (for replication)");
        rpcClientForReplication.setLifeCycleListener(this);
        
        // initialize ServiceAvailability
        this.serviceAvailability = new ServiceAvailability();
        
        // --------------------------
        // initialize internal stages
        // --------------------------
        
        MetadataCache metadataCache = new MetadataCache();
        StorageLayout storageLayout = null;
        if (config.getStorageLayout().equalsIgnoreCase(HashStorageLayout.class.getSimpleName())) {
            storageLayout = new HashStorageLayout(config, metadataCache);
            /*
             * } else if
             * (config.getStorageLayout().equalsIgnoreCase(SingleFileStorageLayout
             * .class.getSimpleName())) { storageLayout = new
             * SingleFileStorageLayout(config, metadataCache);
             */
        } else {
            throw new RuntimeException("unknown storage layout in config file: " + config.getStorageLayout());
        }
        
        udpCom = new RPCUDPSocketServer(config.getPort(), this);
        udpCom.setLifeCycleListener(this);
        
        preprocStage = new PreprocStage(this, metadataCache, storageLayout, config.getMaxRequestsQueueLength());
        preprocStage.setLifeCycleListener(this);
        
        stStage = new StorageStage(this, metadataCache, storageLayout, config.getStorageThreads(), config.getMaxRequestsQueueLength());
        stStage.setLifeCycleListener(this);
        
        delStage = new DeletionStage(this, metadataCache, storageLayout, config.getMaxRequestsQueueLength());
        delStage.setLifeCycleListener(this);
        
        replStage = new ReplicationStage(this, config.getMaxRequestsQueueLength());
        replStage.setLifeCycleListener(this);
        
        rwrStage = new RWReplicationStage(this, serverSSLopts, config.getMaxRequestsQueueLength());
        rwrStage.setLifeCycleListener(this);

        tracingStage = new TracingStage(this, config.getMaxRequestsQueueLength());
        tracingStage.setLifeCycleListener(this);

        
        // ----------------------------------------
        // initialize TimeSync and Heartbeat thread
        // ----------------------------------------
        
        DIRServiceClient dirRpcClient = new DIRServiceClient(rpcClient, config.getDirectoryService());
        dirClient = new DIRClient(dirRpcClient, config.getDirectoryServices(), config.getFailoverMaxRetries(), config.getFailoverWait());
        mrcClient = new MRCServiceClient(rpcClient, null);
        osdClient = new OSDServiceClient(rpcClient, null);
        osdClientForReplication = new OSDServiceClient(rpcClientForReplication, null);

        TimeSync.initialize(dirClient, config.getRemoteTimeSync(), config.getLocalClockRenew());
        UUIDResolver.start(dirClient, 10 * 1000, 600 * 1000);
        UUIDResolver.addLocalMapping(config.getUUID(), config.getPort(), Schemes.getScheme(config
                .isUsingSSL(), config.isGRIDSSLmode()));
        UUIDResolver.addLocalMapping(config.getUUID(), config.getPort(), Schemes.SCHEME_PBRPCU);
        
        myCoordinates = new AtomicReference<VivaldiCoordinates>();
        
        ServiceDataGenerator gen = new ServiceDataGenerator() {
            @Override
            public ServiceSet getServiceData() {
                
                OSDConfig config = OSDRequestDispatcher.this.config;
                String freeSpace = "0";
                String useableSpace = "0";
                
                if (config.isReportFreeSpace()) {
                    freeSpace = String.valueOf(FSUtils.getFreeSpace(config.getObjDir()));
                    useableSpace = String.valueOf(FSUtils.getUsableSpace(config.getObjDir()));
                }
                
                String totalSpace = "-1";
                
                try {
                    File f = new File(config.getObjDir());
                    totalSpace = String.valueOf(f.getTotalSpace());
                } catch (Exception ex) {
                }
                
                OperatingSystemMXBean osb = ManagementFactory.getOperatingSystemMXBean();
                String load = String.valueOf((int) (osb.getSystemLoadAverage() * 100 / osb
                        .getAvailableProcessors()));
                
                long totalRAM = Runtime.getRuntime().maxMemory();
                long usedRAM = Runtime.getRuntime().totalMemory() - Runtime.getRuntime().freeMemory();
                
                // Get OSD health check result from user-defined script.
                OSDHealthResult healthCheckResult = OSDHealthResult.OSD_HEALTH_RESULT_NOT_AVAIL;
                BufferedReader scriptOutputReader = null;
                String scriptOutput = "";
                if (!config.getHealthCheckScript().equals("")) {
                    try {
                        Process scriptProcess = Runtime.getRuntime()
                                .exec(new String[] { config.getHealthCheckScript(), config.getObjDir() });
                        
                        // wait until the health check is terminated and get exit value (i.e. health check result)
                        int healthCheckExitValue = scriptProcess.waitFor();
                        healthCheckResult = OSDHealthResult.valueOf(healthCheckExitValue);
                        
                        // get output of the health check script
                        scriptOutputReader = new BufferedReader (new InputStreamReader(scriptProcess.getInputStream()));
                        String line = "";
                        while(( line = scriptOutputReader.readLine()) != null) {
                            scriptOutput += line;
                            scriptOutput += "\n";
                        }
                        
                        if (healthCheckResult == null) {
                            Logging.logMessage(Logging.LEVEL_WARN, Category.misc, this,
                                    "Health check script returns invalid value (" + healthCheckExitValue + ")");
                            healthCheckResult = OSDHealthResult.OSD_HEALTH_RESULT_NOT_AVAIL;
                        }
                    } catch (Exception e) {
                        Logging.logMessage(Logging.LEVEL_WARN, Category.misc, this,
                                "Exception while reading health check result: " + e.getMessage());
                    } finally {
                        if (scriptOutputReader != null) {
                            try {
                                scriptOutputReader.close();
                            } catch (IOException e) {
                                // do nothing
                            }
                        }
                    }
                }

                ServiceSet.Builder data = ServiceSet.newBuilder();
                
                ServiceDataMap.Builder dmap = ServiceDataMap.newBuilder();
                dmap.addData(KeyValuePair.newBuilder().setKey("load").setValue(load).build());
                dmap.addData(KeyValuePair.newBuilder().setKey("total").setValue(totalSpace).build());
                dmap.addData(KeyValuePair.newBuilder().setKey("free").setValue(freeSpace).build());
                dmap.addData(KeyValuePair.newBuilder().setKey("usable").setValue(useableSpace).build());
                dmap.addData(KeyValuePair.newBuilder().setKey("totalRAM").setValue(Long.toString(totalRAM))
                        .build());
                dmap.addData(KeyValuePair.newBuilder().setKey("usedRAM").setValue(Long.toString(usedRAM))
                        .build());
                dmap.addData(KeyValuePair.newBuilder().setKey("osd_health_check")
                        .setValue(String.valueOf(healthCheckResult.getNumber())).build());
                dmap.addData(KeyValuePair.newBuilder().setKey("osd_health_check_output")
                        .setValue(scriptOutput).build());
                dmap.addData(KeyValuePair.newBuilder().setKey("proto_version").setValue(
                    Integer.toString(OSDServiceConstants.INTERFACE_ID)).build());
                VivaldiCoordinates coord = myCoordinates.get();
                if (coord != null) {
                    dmap.addData(KeyValuePair.newBuilder().setKey("vivaldi_coordinates").setValue(
                        VivaldiNode.coordinatesToString(coord)).build());
                }
                for (Entry<String, String> e : config.getCustomParams().entrySet())
                    dmap.addData(KeyValuePair.newBuilder().setKey(e.getKey()).setValue(e.getValue()));
                
                if (config.getHttpPort() != -1) {
                    try {
                        final String address = "".equals(config.getHostName()) ? config.getAddress() == null ? config
                                .getUUID().getMappings()[0].resolvedAddr.getAddress().getHostAddress() : config
                                .getAddress().getHostAddress() : config.getHostName();
                        dmap.addData(KeyValuePair.newBuilder().setKey("status_page_url")
                                .setValue("http://" + address + ":" + config.getHttpPort()));
                    } catch (UnknownUUIDException ex) {
                        // should never happen
                    }
                }
                
                Service.Builder me = Service.newBuilder();
                me.setType(ServiceType.SERVICE_TYPE_OSD);
                me.setUuid(config.getUUID().toString());
                me.setName("OSD @ " + config.getUUID());
                me.setVersion(0);
                me.setData(dmap);
                me.setLastUpdatedS(0);
                
                data.addServices(me);
                
                return data.build();
            }
        };
        heartbeatThread = new HeartbeatThread("OSD HB Thr", dirClient, config.getUUID(), gen, config, true);
        
        if (config.getHttpPort() == -1) {
            // Webinterface is explicitly disabled.
            statusServer = null;
        } else {
            statusServer = new StatusServer(ServiceType.SERVICE_TYPE_OSD, this, config.getHttpPort());
            statusServer.registerModule(new StatusPage());
            statusServer.registerModule(new PrintStackTrace());
            statusServer.registerModule(new ReplicatedFileStatusPage());
            statusServer.registerModule(new ReplicatedFileStatusJSON());

            if (config.getAdminPassword().length() > 0) {
                statusServer.addAuthorizedUser("admin", config.getAdminPassword());
            }

            statusServer.start();
        }
        
        startupTime = System.currentTimeMillis();
        
        vStage = new VivaldiStage(this, config.getMaxRequestsQueueLength());
        vStage.setLifeCycleListener(this);
        
        cThread = new CleanupThread(this, storageLayout);
        cThread.setLifeCycleListener(this);
        
        cvThread = new CleanupVersionsThread(this, storageLayout);
        cvThread.setLifeCycleListener(this);
        
        statusListener = new ArrayList<OSDStatusListener>();
        if (config.isUsingSnmp()) {
            statusListener.add(new StatusMonitor(
                    this, config.getSnmpAddress(), config.getSnmpPort(), config.getSnmpACLFile()));
            
            notifyConfigurationChange();
        }
        
        osdVoucherManager = new OSDVoucherManager(storageLayout);
        
        
        if (Logging.isDebug())
            Logging.logMessage(Logging.LEVEL_DEBUG, Category.lifecycle, this, "OSD at %s ready", this
                    .getConfig().getUUID().toString());
    }

    public CleanupThread getCleanupThread() {
        return cThread;
    }

    public CleanupVersionsThread getCleanupVersionsThread() {
        return cvThread;
    }

    public void start() {

        try {

            rpcServer.start();
            rpcClient.start();
            rpcClientForReplication.start();

            rpcServer.waitForStartup();
            rpcClient.waitForStartup();

            udpCom.start();
            preprocStage.start();
            delStage.start();
            stStage.start();
            replStage.start();
            vStage.start();
            cThread.start();
            cvThread.start();
            rwrStage.start();
            tracingStage.start();

            udpCom.waitForStartup();
            preprocStage.waitForStartup();
            delStage.waitForStartup();
            stStage.waitForStartup();
            vStage.waitForStartup();
            cThread.waitForStartup();
            cvThread.waitForStartup();
            rwrStage.waitForStartup();
            tracingStage.waitForStartup();

            heartbeatThread.initialize();
            heartbeatThread.start();
            heartbeatThread.waitForStartup();

            if (Logging.isInfo())
                Logging.logMessage(Logging.LEVEL_INFO, Category.lifecycle, this,
                        "OSD RequestController and all services operational");

        } catch (Exception ex) {
            Logging.logMessage(Logging.LEVEL_ERROR, this, "STARTUP FAILED!");
            Logging.logError(Logging.LEVEL_ERROR, this, ex);
            System.exit(1);
        }

    }

    public void shutdown() {

        try {

            for (OSDStatusListener listener : statusListener) {
                listener.shuttingDown();
            }

            heartbeatThread.shutdown();
            heartbeatThread.waitForShutdown();

            rpcServer.shutdown();
            rpcClient.shutdown();
            rpcClientForReplication.shutdown();

            rpcServer.waitForShutdown();
            rpcClient.waitForShutdown();
            rpcClientForReplication.waitForShutdown();

            serviceAvailability.shutdown();

            udpCom.shutdown();
            preprocStage.shutdown();
            delStage.shutdown();
            stStage.shutdown();
            replStage.shutdown();
            rwrStage.shutdown();
            vStage.shutdown();
            tracingStage.shutdown();
            cThread.cleanupStop();
            cThread.shutdown();
            cvThread.cleanupStop();
            cvThread.shutdown();
            serviceAvailability.shutdown();

            udpCom.waitForShutdown();
            preprocStage.waitForShutdown();
            delStage.waitForShutdown();
            stStage.waitForShutdown();
            replStage.waitForShutdown();
            rwrStage.waitForShutdown();
            vStage.waitForShutdown();
            tracingStage.waitForShutdown();
            cThread.waitForShutdown();
            cvThread.waitForShutdown();

            if (statusServer != null) {
                statusServer.shutdown();
            }

            if (Logging.isInfo())
                Logging.logMessage(Logging.LEVEL_INFO, Category.lifecycle, this, "OSD and all stages terminated");

        } catch (Exception ex) {
            Logging.logMessage(Logging.LEVEL_ERROR, this, "shutdown failed");
            Logging.logError(Logging.LEVEL_ERROR, this, ex);
        }
    }

    public void asyncShutdown() {
        try {

            for (OSDStatusListener listener : statusListener) {
                listener.shuttingDown();
            }

            heartbeatThread.shutdown();

            rpcServer.shutdown();
            rpcClient.shutdown();
            rpcClientForReplication.shutdown();

            udpCom.shutdown();
            preprocStage.shutdown();
            delStage.shutdown();
            stStage.shutdown();
            replStage.shutdown();
            rwrStage.shutdown();
            vStage.shutdown();
            tracingStage.shutdown();
            cThread.cleanupStop();
            cThread.shutdown();
            cvThread.cleanupStop();
            cvThread.shutdown();
            serviceAvailability.shutdown();

            statusServer.shutdown();

            if (Logging.isInfo())
                Logging.logMessage(Logging.LEVEL_INFO, Category.lifecycle, this, "OSD and all stages terminated");

        } catch (Exception ex) {
            Logging.logMessage(Logging.LEVEL_ERROR, this, "shutdown failed");
            Logging.logError(Logging.LEVEL_ERROR, this, ex);
        }
    }

    public OSDOperation getOperation(int procId) {
        return operations.get(procId);
    }

    public OSDOperation getInternalEvent(Class<?> clazz) {
        return internalEvents.get(clazz);
    }

    public OSDConfig getConfig() {
        return config;
    }

    public DIRClient getDIRClient() {
        return dirClient;
    }

    public MRCServiceClient getMRCClient() {
        return mrcClient;
    }

    public OSDServiceClient getOSDClient() {
        return osdClient;
    }

    public OSDServiceClient getOSDClientForReplication() {
        return osdClientForReplication;
    }

    public RPCNIOSocketClient getRPCClient() {
        return rpcClient;
    }

    @Override
    public void startupPerformed() {

    }

    @Override
    public void shutdownPerformed() {

    }

    @Override
    public void crashPerformed(Throwable cause) {
        final String report = CrashReporter.createCrashReport("OSD", VersionManagement.RELEASE_VERSION, cause);
        System.out.println(report);
        CrashReporter.reportXtreemFSCrash(report);
        this.shutdown();
    }

    /**
     * Checks if the local OSD is the head OSD in one of the given X-Locations list.
     * 
     * @param xloc
     *            the X-Locations list
     * @return <texttt>true</texttt>, if the local OSD is the head OSD of the given X-Locations list;
     *         <texttt>false</texttt>, otherwise
     */
    public boolean isHeadOSD(XLocations xloc) {
        final ServiceUUID headOSD = xloc.getLocalReplica().getOSDs().get(0);
        return config.getUUID().equals(headOSD);
    }

    public long getFreeSpace() {
        return FSUtils.getFreeSpace(config.getObjDir());
    }

    public long getTotalSpace() {
        File f = new File(config.getObjDir());
        long s = f.getTotalSpace();
        return s;
    }

    @Override
    public void receiveRecord(RPCServerRequest rq) {

        // final ONCRPCRequestHeader hdr = rq.getRequestHeader();
        RPCHeader hdr = rq.getHeader();

        if (hdr.getMessageType() != MessageType.RPC_REQUEST) {
            rq.sendError(ErrorType.GARBAGE_ARGS, POSIXErrno.POSIX_ERROR_EIO,
                    "expected RPC request message type but got " + hdr.getMessageType());
            return;
        }

        final RPCHeader.RequestHeader rqHdr = hdr.getRequestHeader();

        if (rqHdr.getInterfaceId() != OSDServiceConstants.INTERFACE_ID) {
            rq.sendError(
                    ErrorType.INVALID_INTERFACE_ID,
                    POSIXErrno.POSIX_ERROR_EIO,
                    "Invalid interface id. This is an OSD service. You probably wanted to contact another service. Check the used address and port.");
            return;
        }

        try {
            OSDRequest request = new OSDRequest(rq);
            if (Logging.isDebug())
                Logging.logMessage(Logging.LEVEL_DEBUG, Category.stage, this, "received new request: %s", rq.toString());
            preprocStage.prepareRequest(request, new PreprocStage.ParseCompleteCallback() {

                @Override
                public void parseComplete(OSDRequest result, ErrorResponse error) {
                    if(result.getCapability() != null && result.getCapability().getTraceConfig() != null &&
                       result.getCapability().getTraceConfig().getTraceRequests()) {
                        tracingStage.traceRequest(result);
                    }

                    if (error == null) {
                        result.getOperation().startRequest(result);
                    } else {
                        result.getRPCRequest().sendError(error);
                    }
                }
            });
        } catch (Exception ex) {
            rq.sendError(ErrorUtils.getInternalServerError(ex));
            Logging.logError(Logging.LEVEL_ERROR, this, ex);
        }
    }

    public int getNumClientConnections() {
        return rpcServer.getNumConnections();
    }

    public long getPendingRequests() {
        return rpcServer.getPendingRequests();
    }

    private void initializeOperations() {
        // register all ops
        OSDOperation op = new ReadOperation(this);
        operations.put(op.getProcedureId(), op);

        op = new WriteOperation(this);
        operations.put(op.getProcedureId(), op);

        op = new DeleteOperation(this);
        operations.put(op.getProcedureId(), op);

        op = new TruncateOperation(this);
        operations.put(op.getProcedureId(), op);

        op = new FinalizeVouchersOperation(this);
        operations.put(op.getProcedureId(), op);

        /*
         * op = new KeepFileOpenOperation(this); operations.put(op.getProcedureId(),op);
         */

        op = new InternalGetGmaxOperation(this);
        operations.put(op.getProcedureId(), op);

        op = new InternalTruncateOperation(this);
        operations.put(op.getProcedureId(), op);

        op = new CheckObjectOperation(this);
        operations.put(op.getProcedureId(), op);

        op = new RepairObjectOperation(this);
        operations.put(op.getProcedureId(), op);

        op = new InternalGetFileSizeOperation(this);
        operations.put(op.getProcedureId(), op);

        op = new ShutdownOperation(this);
        operations.put(op.getProcedureId(), op);

        op = new LocalReadOperation(this);
        operations.put(op.getProcedureId(), op);

        op = new CleanupStartOperation(this);
        operations.put(op.getProcedureId(), op);

        op = new CleanupIsRunningOperation(this);
        operations.put(op.getProcedureId(), op);

        op = new CleanupStopOperation(this);
        operations.put(op.getProcedureId(), op);

        op = new CleanupGetStatusOperation(this);
        operations.put(op.getProcedureId(), op);

        op = new CleanupGetResultsOperation(this);
        operations.put(op.getProcedureId(), op);

        op = new CleanupVersionsStartOperation(this);
        operations.put(op.getProcedureId(), op);

        op = new GetObjectSetOperation(this);
        operations.put(op.getProcedureId(), op);

        op = new LockAcquireOperation(this);
        operations.put(op.getProcedureId(), op);

        op = new LockCheckOperation(this);
        operations.put(op.getProcedureId(), op);

        op = new LockReleaseOperation(this);
        operations.put(op.getProcedureId(), op);

        op = new VivaldiPingOperation(this);
        operations.put(op.getProcedureId(), op);

        op = new FleaseMessageOperation(this);
        operations.put(op.getProcedureId(), op);

        op = new InternalRWRUpdateOperation(this);
        operations.put(op.getProcedureId(), op);

        op = new InternalRWRTruncateOperation(this);
        operations.put(op.getProcedureId(), op);

        op = new InternalRWRStatusOperation(this);
        operations.put(op.getProcedureId(), op);

        op = new InternalRWRFetchOperation(this);
        operations.put(op.getProcedureId(), op);

        op = new GetFileIDListOperation(this);
        operations.put(op.getProcedureId(), op);

        op = new RWRNotifyOperation(this);
        operations.put(op.getProcedureId(), op);

        op = new InternalRWRAuthStateOperation(this);
        operations.put(op.getProcedureId(), op);

        op = new InvalidateXLocSetOperation(this);
        operations.put(op.getProcedureId(), op);

        op = new InternalRWRAuthStateInvalidatedOperation(this);
        operations.put(op.getProcedureId(), op);

        // --internal events here--

        op = new EventCloseFile(this);
        internalEvents.put(EventCloseFile.class, op);

        op = new EventCreateFileVersion(this);
        internalEvents.put(EventCreateFileVersion.class, op);

        op = new EventWriteObject(this);
        internalEvents.put(EventWriteObject.class, op);

        op = new EventInsertPaddingObject(this);
        internalEvents.put(EventInsertPaddingObject.class, op);

        op = new EventRWRStatus(this);
        internalEvents.put(EventRWRStatus.class, op);

    }

    public StorageStage getStorageStage() {
        return this.stStage;
    }

    public DeletionStage getDeletionStage() {
        return delStage;
    }

    public PreprocStage getPreprocStage() {
        return preprocStage;
    }

    public ReplicationStage getReplicationStage() {
        return replStage;
    }

    public void sendUDPMessage(RPCHeader header, Message message, InetSocketAddress receiver) throws IOException {
        udpCom.sendRequest(header, message, receiver);
    }

    public VivaldiStage getVivaldiStage() {
        return this.vStage;
    }

    public RWReplicationStage getRWReplicationStage() {
        return this.rwrStage;
    }

    // FIXME: implement operations for Gmax, Ping
    /*
     * @Override public void receiveUDP(UDPMessage msg) { assert (msg.isRequest() || msg.isResponse());
     * 
     * try {
     * 
     * if (msg.isRequest()) { if (msg.getRequestData() instanceof xtreemfs_broadcast_gmaxRequest) {
     * xtreemfs_broadcast_gmaxRequest rq = (xtreemfs_broadcast_gmaxRequest) msg.getRequestData(); if (Logging.isDebug())
     * Logging.logMessage(Logging.LEVEL_DEBUG, Category.stage, this, "received GMAX packet for: %s from %s",
     * rq.getFile_id(), msg.getAddress());
     * 
     * BufferPool.free(msg.getPayload()); stStage.receivedGMAX_ASYNC(rq.getFile_id(), rq.getTruncate_epoch(),
     * rq.getLast_object()); } else if (msg.getRequestData() instanceof xtreemfs_pingRequest) { xtreemfs_pingRequest rq
     * = (xtreemfs_pingRequest) msg.getRequestData(); if (Logging.isDebug()) Logging.logMessage(Logging.LEVEL_DEBUG,
     * Category.stage, this, "received ping request from: %s", msg.getAddress());
     * 
     * vStage.receiveVivaldiMessage(msg); } } else { if (msg.getResponseData() instanceof xtreemfs_pingResponse) {
     * xtreemfs_pingResponse resp = (xtreemfs_pingResponse) msg.getResponseData(); if (Logging.isDebug())
     * Logging.logMessage(Logging.LEVEL_DEBUG, Category.stage, this, "received ping response from: %s",
     * msg.getAddress());
     * 
     * vStage.receiveVivaldiMessage(msg); } } } catch (Exception ex) { Logging.logError(Logging.LEVEL_DEBUG, this,ex); }
     * }
     */

    /**
     * @return the serviceAvailability
     */
    public ServiceAvailability getServiceAvailability() {
        return serviceAvailability;
    }

<<<<<<< HEAD
    public OSDPolicyContainer getPolicyContainer() {
        return policyContainer;
=======
    /**
     * @return the osdVoucherManager
     */
    public OSDVoucherManager getOsdVoucherManager() {
        return osdVoucherManager;
>>>>>>> f0347eae
    }

    public void objectReceived() {
        long num = numObjsRX.incrementAndGet();
        for (OSDStatusListener listener : statusListener) {
            listener.numObjsRXChanged(num);
        }
    }

    public void objectReplicated() {
        long num = numReplObjsRX.incrementAndGet();
        for (OSDStatusListener listener : statusListener) {
            listener.numReplObjsRX(num);
        }
    }

    public void objectSent() {
        long num = numObjsTX.incrementAndGet();
        for (OSDStatusListener listener : statusListener) {
            listener.numObjsTXChanged(num);
        }
    }

    public void replicatedDataReceived(int numBytes) {
        long num = numReplBytesRX.addAndGet(numBytes);
        for (OSDStatusListener listener : statusListener) {
            listener.numReplBytesRXChanged(num);
        }
    }

    public void dataReceived(int numBytes) {
        long num = numBytesRX.addAndGet(numBytes);
        for (OSDStatusListener listener : statusListener) {
            listener.numBytesRXChanged(num);
        }
    }

    public void dataSent(int numBytes) {
        long num = numBytesTX.addAndGet(numBytes);
        for (OSDStatusListener listener : statusListener) {
            listener.numBytesTXChanged(num);
        }
    }

    public long getObjectsReceived() {
        return numObjsRX.get();
    }

    public long getObjectsSent() {
        return numObjsTX.get();
    }

    public long getBytesReceived() {
        return numBytesRX.get();
    }

    public long getBytesSent() {
        return numBytesTX.get();
    }

    public long getReplicatedObjectsReceived() {
        return numReplObjsRX.get();
    }

    public long getReplicatedBytesReceived() {
        return numReplBytesRX.get();
    }

    public void updateVivaldiCoordinates(VivaldiCoordinates newVC) {
        myCoordinates.set(newVC);
    }

    public String getHostName() {
        return heartbeatThread.getAdvertisedHostName();
    }

    public void addStatusListener(OSDStatusListener listener) {
        this.statusListener.add(listener);
    }

    public void removeStatusListener(OSDStatusListener listener) {
        this.statusListener.remove(listener);
    }

    /**
     * Tells all listeners when the configuration has changed.
     */
    public void notifyConfigurationChange() {
        for (OSDStatusListener listener : statusListener) {
            listener.OSDConfigChanged(this.config);
        }
    }

    /**
     * Getter for a timestamp when the heartbeatthread sent his last heartbeat
     * 
     * @return long - timestamp as returned by System.currentTimeMillis()
     */
    public long getLastHeartbeat() {
        return heartbeatThread.getLastHeartbeat();
    }

    /**
     * Returns primary OSD UUID for the file with ID "fileId" (if OSD is primary or backup) or null (if OSD does not
     * know the file).
     * 
     * @param fileId
     */
    public String getPrimary(String fileId) {
        return rwrStage.getPrimary(fileId);
    }

}<|MERGE_RESOLUTION|>--- conflicted
+++ resolved
@@ -1001,16 +1001,15 @@
         return serviceAvailability;
     }
 
-<<<<<<< HEAD
     public OSDPolicyContainer getPolicyContainer() {
         return policyContainer;
-=======
+    }
+
     /**
      * @return the osdVoucherManager
      */
     public OSDVoucherManager getOsdVoucherManager() {
         return osdVoucherManager;
->>>>>>> f0347eae
     }
 
     public void objectReceived() {
