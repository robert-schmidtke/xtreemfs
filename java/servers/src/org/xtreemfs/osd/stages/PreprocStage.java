/*
 * Copyright (c) 2008-2011 by Bjoern Kolbeck, Jan Stender,
 *               Zuse Institute Berlin
 *
 * Licensed under the BSD License, see LICENSE file for details.
 *
 */

package org.xtreemfs.osd.stages;

import java.io.IOException;
import java.util.HashMap;
import java.util.List;
import java.util.Map;
import java.util.concurrent.TimeUnit;

import org.xtreemfs.common.Capability;
import org.xtreemfs.common.xloc.InvalidXLocationsException;
import org.xtreemfs.common.xloc.XLocations;
import org.xtreemfs.foundation.LRUCache;
import org.xtreemfs.foundation.TimeSync;
import org.xtreemfs.foundation.buffer.ASCIIString;
import org.xtreemfs.foundation.logging.Logging;
import org.xtreemfs.foundation.logging.Logging.Category;
import org.xtreemfs.foundation.pbrpc.generatedinterfaces.RPC.ErrorType;
import org.xtreemfs.foundation.pbrpc.generatedinterfaces.RPC.MessageType;
import org.xtreemfs.foundation.pbrpc.generatedinterfaces.RPC.POSIXErrno;
import org.xtreemfs.foundation.pbrpc.generatedinterfaces.RPC.RPCHeader;
import org.xtreemfs.foundation.pbrpc.generatedinterfaces.RPC.RPCHeader.ErrorResponse;
import org.xtreemfs.foundation.pbrpc.utils.ErrorUtils;
import org.xtreemfs.foundation.pbrpc.utils.ReusableBufferInputStream;
import org.xtreemfs.foundation.util.OutputUtils;
import org.xtreemfs.osd.AdvisoryLock;
import org.xtreemfs.osd.OSDRequest;
import org.xtreemfs.osd.OSDRequestDispatcher;
import org.xtreemfs.osd.OpenFileTable;
import org.xtreemfs.osd.OpenFileTable.OpenFileTableEntry;
import org.xtreemfs.osd.operations.EventCloseFile;
import org.xtreemfs.osd.operations.EventCreateFileVersion;
import org.xtreemfs.osd.operations.OSDOperation;
import org.xtreemfs.osd.rwre.ReplicaUpdatePolicy;
import org.xtreemfs.osd.storage.CowPolicy;
import org.xtreemfs.osd.storage.CowPolicy.cowMode;
import org.xtreemfs.osd.storage.MetadataCache;
import org.xtreemfs.osd.storage.StorageLayout;
import org.xtreemfs.pbrpc.generatedinterfaces.GlobalTypes.FileCredentials;
import org.xtreemfs.pbrpc.generatedinterfaces.GlobalTypes.SYSTEM_V_FCNTL;
import org.xtreemfs.pbrpc.generatedinterfaces.GlobalTypes.SnapConfig;
import org.xtreemfs.pbrpc.generatedinterfaces.OSD.Lock;
import org.xtreemfs.pbrpc.generatedinterfaces.OSD.XLocSetVersionState;
import org.xtreemfs.pbrpc.generatedinterfaces.OSDServiceConstants;

import com.google.protobuf.Message;

public class PreprocStage extends Stage {
    
    public final static int                                 STAGEOP_PARSE_AUTH_OFTOPEN = 1;
    
    public final static int                                 STAGEOP_OFT_DELETE         = 2;
    
    public final static int                                 STAGEOP_ACQUIRE_LEASE      = 3;
    
    public final static int                                 STAGEOP_RETURN_LEASE       = 4;
    
    public final static int                                 STAGEOP_VERIFIY_CLEANUP    = 5;
    
    public final static int                                 STAGEOP_ACQUIRE_LOCK       = 10;
    
    public final static int                                 STAGEOP_CHECK_LOCK         = 11;
    
    public final static int                                 STAGEOP_UNLOCK             = 12;

    public final static int                                 STAGEOP_PING_FILE          = 14;
<<<<<<< HEAD

    public final static int                                 STAGEOP_INVALIDATE_XLOC    = 15;

    public final static int                                 STAGEOP_UPDATE_XLOC        = 16;
=======
    
    public final static int                                 STAGEOP_CLOSE_FILE         = 15;
>>>>>>> 6273db64

    private final static long                               OFT_CLEAN_INTERVAL         = 1000 * 60;
    
    private final static long                               OFT_OPEN_EXTENSION         = 1000 * 30;
    
    private final Map<String, LRUCache<String, Capability>> capCache;
    
    private final OpenFileTable                             oft;
    
    // time left to next clean op
    private long                                            timeToNextOFTclean;
    
    // last check of the OFT
    private long                                            lastOFTcheck;
    
    private volatile long                                   numRequests;
    
    /**
     * X-Location cache
     */
    private final LRUCache<String, XLocations>              xLocCache;
    
    private final MetadataCache                             metadataCache;
    
    private final StorageLayout                             layout;

    private final OSDRequestDispatcher                      master;
    
    private final boolean                                   ignoreCaps;
    
    private static final int                                MAX_CAP_CACHE              = 20;
    
    /** Creates a new instance of AuthenticationStage */
    public PreprocStage(OSDRequestDispatcher master, MetadataCache metadataCache, StorageLayout layout,
            int maxRequestsQueueLength) {
        
        super("OSD PreProcSt", maxRequestsQueueLength);
        
        capCache = new HashMap();
        oft = new OpenFileTable();
        xLocCache = new LRUCache<String, XLocations>(10000);
        this.master = master;
        this.metadataCache = metadataCache;
        this.layout = layout;
        this.ignoreCaps = master.getConfig().isIgnoreCaps();
    }
    
    public void prepareRequest(OSDRequest request, ParseCompleteCallback listener) {
        this.enqueueOperation(STAGEOP_PARSE_AUTH_OFTOPEN, new Object[] { request }, null, listener);
    }
    
    public static interface ParseCompleteCallback {
        
        public void parseComplete(OSDRequest result, ErrorResponse error);
    }
    
    private void doPrepareRequest(StageRequest rq) {
        final OSDRequest request = (OSDRequest) rq.getArgs()[0];
        final ParseCompleteCallback callback = (ParseCompleteCallback) rq.getCallback();
        
        numRequests++;
        
        if (parseRequest(request) == false)
            return;
        
        if (request.getOperation().requiresCapability()) {
            
            if (Logging.isDebug())
                Logging.logMessage(Logging.LEVEL_DEBUG, Category.stage, this, "STAGEOP AUTH");
            ErrorResponse err = processAuthenticate(request);
            if (err != null) {
                callback.parseComplete(request, err);
                if (Logging.isDebug()) {
                    Logging.logMessage(Logging.LEVEL_DEBUG, Category.net, this,
                        "authentication of request failed: %s", ErrorUtils.formatError(err));
                }
                return;
            }
        }
        
        // Check if the request is from the same view (same XLocationSet version) and install newer one.
        if (!request.getOperation().bypassViewValidation() && request.getLocationList() != null) {
            if (Logging.isDebug())
                Logging.logMessage(Logging.LEVEL_DEBUG, Category.stage, this, "STAGEOP VIEW");
            ErrorResponse error = processValidateView(request);
            if (error != null) {
                callback.parseComplete(request, error);
                if (Logging.isDebug()) {
                    Logging.logMessage(Logging.LEVEL_DEBUG, Category.misc, this,
                            "request failed with an invalid view: %s", ErrorUtils.formatError(error));
                }
                return;
            }
        }

        String fileId = request.getFileId();
        if (fileId != null) {
            
            if (Logging.isDebug())
                Logging.logMessage(Logging.LEVEL_DEBUG, Category.stage, this, "STAGEOP OPEN");
            
            CowPolicy cowPolicy = CowPolicy.PolicyNoCow;

            // check if snasphots are enabled and a write operation is executed;
            // this is required to create new snapshots when files open for
            // writing are closed, even if the same files are still open for
            // reading
            boolean write = request.getCapability() != null
                    && request.getCapability().getSnapConfig() != SnapConfig.SNAP_CONFIG_SNAPS_DISABLED
                    && ((SYSTEM_V_FCNTL.SYSTEM_V_FCNTL_H_O_RDWR.getNumber()
                            | SYSTEM_V_FCNTL.SYSTEM_V_FCNTL_H_O_TRUNC.getNumber() | SYSTEM_V_FCNTL.SYSTEM_V_FCNTL_H_O_WRONLY
                                .getNumber()) & request.getCapability().getAccessMode()) > 0;

            if (oft.contains(fileId)) {
                cowPolicy = oft.refresh(fileId, TimeSync.getLocalSystemTime() + OFT_OPEN_EXTENSION, write);
            } else {

                // find out which COW mode to use, depending on the capability
                if (request.getCapability() == null
                        || request.getCapability().getSnapConfig() == SnapConfig.SNAP_CONFIG_SNAPS_DISABLED)
                    cowPolicy = CowPolicy.PolicyNoCow;
                else
                    cowPolicy = new CowPolicy(cowMode.COW_ONCE);

                oft.openFile(fileId, TimeSync.getLocalSystemTime() + OFT_OPEN_EXTENSION, cowPolicy, write);
                request.setFileOpen(true);
            }
            request.setCowPolicy(cowPolicy);
        }

        callback.parseComplete(request, null);
    }
    
    public void pingFile(String fileId) {
        this.enqueueOperation(STAGEOP_PING_FILE, new Object[] { fileId }, null, null);
    }
    
    private void doPingFile(StageRequest m) {
        
        final String fileId = (String) m.getArgs()[0];
        
        // TODO: check if the file was opened for writing
        oft.refresh(fileId, TimeSync.getLocalSystemTime() + OFT_OPEN_EXTENSION, false);
        
    }
    
    public void checkDeleteOnClose(String fileId, DeleteOnCloseCallback listener) {
        this.enqueueOperation(STAGEOP_OFT_DELETE, new Object[] { fileId }, null, listener);
    }
    
    public static interface DeleteOnCloseCallback {
        
        public void deleteOnCloseResult(boolean isDeleteOnClose, ErrorResponse error);
    }
    
    private void doCheckDeleteOnClose(StageRequest m) {
        
        final String fileId = (String) m.getArgs()[0];
        final DeleteOnCloseCallback callback = (DeleteOnCloseCallback) m.getCallback();
        
        final boolean deleteOnClose = oft.contains(fileId);
        if (deleteOnClose)
            oft.setDeleteOnClose(fileId);
        
        callback.deleteOnCloseResult(deleteOnClose, null);
    }
    
    public static interface LockOperationCompleteCallback {
        
        public void parseComplete(Lock result, ErrorResponse error);
    }
    
    public void acquireLock(String clientUuid, int pid, String fileId, long offset, long length,
        boolean exclusive, OSDRequest request, LockOperationCompleteCallback listener) {
        this.enqueueOperation(STAGEOP_ACQUIRE_LOCK, new Object[] { clientUuid, pid, fileId, offset, length,
            exclusive }, request, listener);
    }
    
    public void doAcquireLock(StageRequest m) {
        final LockOperationCompleteCallback callback = (LockOperationCompleteCallback) m.getCallback();
        try {
            final String clientUuid = (String) m.getArgs()[0];
            final Integer pid = (Integer) m.getArgs()[1];
            final String fileId = (String) m.getArgs()[2];
            final Long offset = (Long) m.getArgs()[3];
            final Long length = (Long) m.getArgs()[4];
            final Boolean exclusive = (Boolean) m.getArgs()[5];
            
            OpenFileTableEntry e = oft.getEntry(fileId);
            if (e == null) {
                callback.parseComplete(null, ErrorUtils.getErrorResponse(ErrorType.INTERNAL_SERVER_ERROR, POSIXErrno.POSIX_ERROR_EIO, "no entry in OFT, programmatic error"));
                return;
            }
            
            AdvisoryLock l = e.acquireLock(clientUuid, pid, offset, length, exclusive);
            if (l != null) {
                Lock lock = Lock.newBuilder().setClientPid(l.getClientPid()).setClientUuid(l.getClientUuid()).setLength(l.getLength()).setOffset(l.getOffset()).setExclusive(l.isExclusive()).build();
                callback.parseComplete(lock, null);
            }
            else
                callback.parseComplete(null, ErrorUtils.getErrorResponse(ErrorType.ERRNO, POSIXErrno.POSIX_ERROR_EAGAIN, "conflicting lock"));
            
        } catch (Exception ex) {
            callback.parseComplete(null, ErrorUtils.getInternalServerError(ex));
        }
    }
    
    public void checkLock(String clientUuid, int pid, String fileId, long offset, long length,
        boolean exclusive, OSDRequest request, LockOperationCompleteCallback listener) {
        this.enqueueOperation(STAGEOP_CHECK_LOCK, new Object[] { clientUuid, pid, fileId, offset, length,
            exclusive }, request, listener);
    }
    
    public void doCheckLock(StageRequest m) {
        final LockOperationCompleteCallback callback = (LockOperationCompleteCallback) m.getCallback();
        try {
            final String clientUuid = (String) m.getArgs()[0];
            final Integer pid = (Integer) m.getArgs()[1];
            final String fileId = (String) m.getArgs()[2];
            final Long offset = (Long) m.getArgs()[3];
            final Long length = (Long) m.getArgs()[4];
            final Boolean exclusive = (Boolean) m.getArgs()[5];
            
            OpenFileTableEntry e = oft.getEntry(fileId);
            if (e == null) {
                callback.parseComplete(null, ErrorUtils.getErrorResponse(ErrorType.INTERNAL_SERVER_ERROR, POSIXErrno.POSIX_ERROR_EIO, "no entry in OFT, programmatic error"));
                return;
            }
            
            AdvisoryLock l = e.checkLock(clientUuid, pid, offset, length, exclusive);
            Lock lock = Lock.newBuilder().setClientPid(l.getClientPid()).setClientUuid(l.getClientUuid()).setLength(l.getLength()).setOffset(l.getOffset()).setExclusive(l.isExclusive()).build();
            callback.parseComplete(lock, null);
            
        } catch (Exception ex) {
            callback.parseComplete(null, ErrorUtils.getInternalServerError(ex));
        }
    }
    
    public void unlock(String clientUuid, int pid, String fileId, OSDRequest request,
        LockOperationCompleteCallback listener) {
        this.enqueueOperation(STAGEOP_UNLOCK, new Object[] { clientUuid, pid, fileId }, request, listener);
    }
    
    public void doUnlock(StageRequest m) {
        final LockOperationCompleteCallback callback = (LockOperationCompleteCallback) m.getCallback();
        try {
            final String clientUuid = (String) m.getArgs()[0];
            final Integer pid = (Integer) m.getArgs()[1];
            final String fileId = (String) m.getArgs()[2];
            
            OpenFileTableEntry e = oft.getEntry(fileId);
            if (e == null) {
                callback.parseComplete(null, ErrorUtils.getErrorResponse(ErrorType.INTERNAL_SERVER_ERROR, POSIXErrno.POSIX_ERROR_EIO, "no entry in OFT, programmatic error"));
                return;
            }
            
            e.unlock(clientUuid, pid);
            callback.parseComplete(null, null);
            
        } catch (Exception ex) {
            callback.parseComplete(null, ErrorUtils.getInternalServerError(ex));
        }
    }
    
    /**
     * Closing the file clears the capability cache and removes the entry for fileId from the {@link OpenFileTable} if
     * it exists. <br>
     * Attention: This will not trigger {@link EventCloseFile} or {@link EventCreateFileVersion} by itself.
     * TODO(jdillmann): Discuss if this should trigger the event.
     * 
     * @param fileId
     * @param listener
     */
    public void close(String fileId, CloseCallback listener) {
        this.enqueueOperation(STAGEOP_CLOSE_FILE, new Object[] { fileId }, null, listener);
    }

    public static interface CloseCallback {
        public void closeResult( OpenFileTableEntry entry, ErrorResponse error);
    }

    private void doClose(StageRequest m) {

        final String fileId = (String) m.getArgs()[0];
        final CloseCallback callback = (CloseCallback) m.getCallback();

        OpenFileTableEntry entry = oft.close(fileId);
        LRUCache<String, Capability> cachedCaps = capCache.remove(entry.getFileId());

        callback.closeResult(entry, null);
    }

    @Override
    public void run() {
        
        notifyStarted();
        
        // interval to check the OFT
        
        timeToNextOFTclean = OFT_CLEAN_INTERVAL;
        lastOFTcheck = TimeSync.getLocalSystemTime();
        
        while (!quit) {
            try {
                final StageRequest op = q.poll(timeToNextOFTclean, TimeUnit.MILLISECONDS);
                
                checkOpenFileTable(false);
                
                if (op == null) {
                    // Logging.logMessage(Logging.LEVEL_DEBUG,this,"no request
                    // -- timer only");
                    continue;
                }
                
                processMethod(op);
                
            } catch (InterruptedException ex) {
                break;
            } catch (Throwable ex) {
                notifyCrashed(ex);
                break;
            }
        }
        
        notifyStopped();
    }
    
    /**
     * Removes all open files from the {@link OpenFileTable} whose time has expired and triggers for each file
     * the internal event {@link EventCloseFile} or {@link EventCreateFileVersion}.
     * 
     * @param force
     *            If true, force the cleaning and do not respect the cleaning interval.
     */
    private void checkOpenFileTable(boolean force) {
        final long tPassed = TimeSync.getLocalSystemTime() - lastOFTcheck;
        timeToNextOFTclean = timeToNextOFTclean - tPassed;
        // Logging.logMessage(Logging.LEVEL_DEBUG,this,"time to next OFT:
        // "+timeToNextOFTclean);
        if (force || timeToNextOFTclean <= 0) {
            
            if (Logging.isDebug())
                Logging.logMessage(Logging.LEVEL_DEBUG, Category.proc, this, "OpenFileTable clean");
            
            long currentTime = TimeSync.getLocalSystemTime();
            
            // do OFT clean
            List<OpenFileTableEntry> closedFiles = oft.clean(currentTime);
            // Logging.logMessage(Logging.LEVEL_DEBUG,this,"closing
            // "+closedFiles.size()+" files");
            for (OpenFileTableEntry entry : closedFiles) {
                
                if (Logging.isDebug())
                    Logging.logMessage(Logging.LEVEL_DEBUG, Category.stage, this,
                        "send internal close event for %s, deleteOnClose=%b", entry.getFileId(), entry
                                .isDeleteOnClose());
                
                // Remove the cached capabilities.
                capCache.remove(entry.getFileId());
                
                // Send close event (creates a new file version if necessary).
                OSDOperation closeEvent = master.getInternalEvent(EventCloseFile.class);
                closeEvent.startInternalEvent(new Object[] { entry.getFileId(), entry.isDeleteOnClose(),
                        entry.getCowPolicy().cowEnabled(), entry.isWrite() });
                  
            }
            
            
            // Check if written files need to be versioned (copied on write). If the file has been already closed it
            // unnecessary to create another version because EventCloseFile already did.
            List<OpenFileTableEntry> closedWrittenFiles = oft.cleanWritten(currentTime);
            for (OpenFileTableEntry entry : closedWrittenFiles) {
                if (!entry.isClosed() && entry.isWrite()) {
                    entry.clearWrite();

                    OSDOperation createVersionEvent = master.getInternalEvent(EventCreateFileVersion.class);
                    createVersionEvent.startInternalEvent(new Object[] { entry.getFileId(),
                            metadataCache.getFileInfo(entry.getFileId()) });
                }
            }

            timeToNextOFTclean = OFT_CLEAN_INTERVAL;
        }
        lastOFTcheck = TimeSync.getLocalSystemTime();
    }
    
    @Override
    protected void processMethod(StageRequest m) {
        
        final int requestedMethod = m.getStageMethod();
        
        switch (requestedMethod) {
        case STAGEOP_PARSE_AUTH_OFTOPEN:
            doPrepareRequest(m);
            break;
        case STAGEOP_OFT_DELETE:
            doCheckDeleteOnClose(m);
            break;
        case STAGEOP_ACQUIRE_LOCK:
            doAcquireLock(m);
            break;
        case STAGEOP_CHECK_LOCK:
            doCheckLock(m);
            break;
        case STAGEOP_UNLOCK:
            doUnlock(m);
            break;
        case STAGEOP_PING_FILE:
            doPingFile(m);
            break;
<<<<<<< HEAD
        case STAGEOP_INVALIDATE_XLOC:
            doInvalidateXLocSet(m);
            break;
        case STAGEOP_UPDATE_XLOC:
            doUpdateXLocSetFromFlease(m);
=======
        case STAGEOP_CLOSE_FILE:
            doClose(m);
>>>>>>> 6273db64
            break;
        default:
            Logging.logMessage(Logging.LEVEL_ERROR, this, "unknown stageop called: %d", requestedMethod);
            break;
        }
        
    }
    
    private boolean parseRequest(OSDRequest rq) {

        RPCHeader hdr = rq.getRpcRequest().getHeader();

        if (hdr.getMessageType() != MessageType.RPC_REQUEST) {
            rq.sendError(ErrorType.GARBAGE_ARGS, POSIXErrno.POSIX_ERROR_EIO, "expected RPC request message type but got "+hdr.getMessageType());
            return false;
        }

        RPCHeader.RequestHeader rqHdr = hdr.getRequestHeader();

        if (rqHdr.getInterfaceId() != OSDServiceConstants.INTERFACE_ID) {
            rq.sendError(ErrorType.INVALID_INTERFACE_ID, POSIXErrno.POSIX_ERROR_EIO, "invalid interface id. Maybe wrong service address/port configured?");
            if (Logging.isDebug()) {
                Logging.logMessage(Logging.LEVEL_DEBUG, Category.net, this,
                    "invalid version requested (requested=%d avail=%d)", rqHdr.getInterfaceId(),
                    OSDServiceConstants.INTERFACE_ID);
            }
            return false;
        }
        
        // everything ok, find the right operation
        OSDOperation op = master.getOperation(rqHdr.getProcId());
        if (op == null) {
            rq.sendError(ErrorType.INVALID_PROC_ID, POSIXErrno.POSIX_ERROR_EINVAL, "requested operation is not available on this OSD (proc # "
                    + rqHdr.getProcId() + ")");
            if (Logging.isDebug()) {
                Logging.logMessage(Logging.LEVEL_DEBUG, Category.net, this,
                    "requested operation is not available on this OSD (proc #%d)", rqHdr.getProcId());
            }
            return false;
        }
        rq.setOperation(op);
        
        try {
            final Message rqPrototype = OSDServiceConstants.getRequestMessage(rqHdr.getProcId());
            if (rqPrototype == null) {
                rq.setRequestArgs(null);
                if (Logging.isDebug())
                Logging.logMessage(Logging.LEVEL_DEBUG, Category.net, this, "received request with empty message");
            } else {
                if (rq.getRPCRequest().getMessage() != null) {
                    rq.setRequestArgs(rqPrototype.newBuilderForType().mergeFrom(new ReusableBufferInputStream(rq.getRPCRequest().getMessage())).build());
                    if (Logging.isDebug()) {
                        Logging.logMessage(Logging.LEVEL_DEBUG, Category.net, this, "received request of type %s",
                            rq.getRequestArgs().getClass().getName());
                    }
                } else {
                    rq.setRequestArgs(rqPrototype.getDefaultInstanceForType());
                    if (Logging.isDebug()) {
                        Logging.logMessage(Logging.LEVEL_DEBUG, Category.net, this, "received request of type %s (empty message)",
                            rq.getRequestArgs().getClass().getName());
                    }
                }
            }
            ErrorResponse err = op.parseRPCMessage(rq);
            if (err != null) {
                rq.getRpcRequest().sendError(err);
                return false;
            }
            
        } catch (Throwable ex) {
            if (Logging.isDebug())
                Logging.logMessage(Logging.LEVEL_DEBUG, Category.proc, this, OutputUtils
                        .stackTraceToString(ex));
            rq.getRpcRequest().sendError(ErrorUtils.getInternalServerError(ex));
            return false;
        }
        if (Logging.isDebug()) {
            Logging.logMessage(Logging.LEVEL_DEBUG, Category.stage, this, "request parsed: %d", rq
                    .getRequestId());
        }
        return true;
    }
    
    private ErrorResponse processAuthenticate(OSDRequest rq) {
        
        final Capability rqCap = rq.getCapability();
        
        if (Logging.isDebug()) {
            Logging.logMessage(Logging.LEVEL_DEBUG, this, "capability: %s", rqCap.getXCap().toString().replace('\n', '/'));
        }
        
        // check if the capability has valid arguments
        if (rqCap.getFileId().length() == 0) {
            return ErrorUtils.getErrorResponse(ErrorType.ERRNO, POSIXErrno.POSIX_ERROR_EINVAL, "invalid capability. file_id must not be empty");
        }
        
        if (rqCap.getEpochNo() < 0) {
            return ErrorUtils.getErrorResponse(ErrorType.ERRNO, POSIXErrno.POSIX_ERROR_EINVAL, "invalid capability. epoch must not be < 0");
        }
        
        if (ignoreCaps)
            return null;
        
        // check if the capability is valid
        boolean isValid = false;
        // look in capCache
        LRUCache<String, Capability> cachedCaps = capCache.get(rqCap.getFileId());
        if (cachedCaps != null) {
            final Capability cap = cachedCaps.get(rqCap.getSignature());
            if (cap != null) {
                if (Logging.isDebug()) {
                    Logging.logMessage(Logging.LEVEL_DEBUG, this, "using cached cap: %s %s", cap.getFileId(),
                        cap.getSignature());
                }
                isValid = !cap.hasExpired();
            }
        }
                
        if (!isValid) {
            isValid = rqCap.isValid();
            if (isValid) {
                // add to cache
                if (cachedCaps == null) {
                    cachedCaps = new LRUCache<String, Capability>(MAX_CAP_CACHE);
                    capCache.put(rqCap.getFileId(), cachedCaps);
                }
                cachedCaps.put(rqCap.getSignature(), rqCap);
            }
        }
        
        // depending on the result the event listener is sent
        if (!isValid) {
            if (rqCap.hasExpired())
                return ErrorUtils.getErrorResponse(ErrorType.ERRNO, POSIXErrno.POSIX_ERROR_EACCES, "capability is not valid (timed out)");

            if (!rqCap.hasValidSignature())
                return ErrorUtils.getErrorResponse(ErrorType.ERRNO, POSIXErrno.POSIX_ERROR_EACCES, "capability is not valid (invalid signature)");

            return ErrorUtils.getErrorResponse(ErrorType.ERRNO, POSIXErrno.POSIX_ERROR_EACCES, "capability is not valid (unknown cause)");
        }
        
        // check if the capability was issued for the requested file
        if (!rqCap.getFileId().equals(rq.getFileId())) {
            return ErrorUtils.getErrorResponse(ErrorType.ERRNO, POSIXErrno.POSIX_ERROR_EACCES, "capability was issued for another file than the one requested");
        }
        
        // check if the capability provides sufficient access rights for requested operation
        if (rq.getOperation().getProcedureId() == OSDServiceConstants.PROC_ID_READ) {
            
            if ((rqCap.getAccessMode() & (SYSTEM_V_FCNTL.SYSTEM_V_FCNTL_H_O_WRONLY.getNumber())) != 0)
                return ErrorUtils.getErrorResponse(ErrorType.ERRNO, POSIXErrno.POSIX_ERROR_EACCES,
                        "capability does not allow read access to file " + rqCap.getFileId());
            
        } else if (rq.getOperation().getProcedureId() == OSDServiceConstants.PROC_ID_WRITE) {
            
            if ((rqCap.getAccessMode() & (SYSTEM_V_FCNTL.SYSTEM_V_FCNTL_H_O_CREAT.getNumber()
                    | SYSTEM_V_FCNTL.SYSTEM_V_FCNTL_H_O_WRONLY.getNumber() | SYSTEM_V_FCNTL.SYSTEM_V_FCNTL_H_O_RDWR
                        .getNumber())) == 0)
                return ErrorUtils.getErrorResponse(ErrorType.ERRNO, POSIXErrno.POSIX_ERROR_EACCES,
                        "capability does not allow write access to file " + rqCap.getFileId());
            
        } else if (rq.getOperation().getProcedureId() == OSDServiceConstants.PROC_ID_TRUNCATE) {
            
            if ((rqCap.getAccessMode() & SYSTEM_V_FCNTL.SYSTEM_V_FCNTL_H_O_TRUNC.getNumber()) == 0)
                return ErrorUtils.getErrorResponse(ErrorType.ERRNO, POSIXErrno.POSIX_ERROR_EACCES,
                        "capability does not allow truncate access to file " + rqCap.getFileId());
            
        } else if (rq.getOperation().getProcedureId() == OSDServiceConstants.PROC_ID_UNLINK) {
            
            // TODO: replace numeric flag with constant
            if ((rqCap.getAccessMode() & 010000000) == 0)
                return ErrorUtils.getErrorResponse(ErrorType.ERRNO, POSIXErrno.POSIX_ERROR_EACCES,
                        "capability does not allow delete access to file " + rqCap.getFileId());
            
        }

        return null;
    }
    
    private ErrorResponse processValidateView(OSDRequest request) {
        String fileId = request.getFileId();
        if (fileId == null || fileId.length() == 0) {
            return ErrorUtils.getErrorResponse(ErrorType.ERRNO, POSIXErrno.POSIX_ERROR_EINVAL,
                    "Invalid view. file_id must not be empty.");
        }

        XLocSetVersionState state;
        try {
            state = layout.getXLocSetVersionState(fileId);
        } catch (IOException e) {
            return ErrorUtils.getErrorResponse(ErrorType.ERRNO, POSIXErrno.POSIX_ERROR_EIO,
                    "Invalid view. Local version could not be read.");
        }

        XLocations locset = request.getLocationList();
        if (state.getVersion() == locset.getVersion() && !state.getInvalidated()) {
            // The request is based on the same (valid) view.
            return null;
        } else if (locset.getVersion() > state.getVersion()) {
            XLocSetVersionState newstate = state.toBuilder()
                    .setInvalidated(false)
                    .setVersion(locset.getVersion())
                    .setModifiedTime(TimeSync.getGlobalTime())
                    .build();
            
            try {
                // Persist the view.
                layout.setXLocSetVersionState(fileId, newstate);
                // Inform flease about the new view.
                if (ReplicaUpdatePolicy.requiresCoordination(locset)) {
                    ASCIIString cellId = ReplicaUpdatePolicy.fileToCellId(fileId);
                    master.getRWReplicationStage().setFleaseView(fileId, cellId, newstate);
                }
            } catch (IOException e) {
                return ErrorUtils.getErrorResponse(ErrorType.ERRNO, POSIXErrno.POSIX_ERROR_EIO,
                        "Invalid view. Local version could not be written.");
            }

            // The request is valid, because it is based on a newer view.
            return null;
        }

        // The request is either based on an outdated view, or the replica is invalidated.
        String errorMessage = state.getInvalidated() ? "Replica is invalidated."
                : "The request is based on an outdated view" 
                        + "(" + locset.getVersion() + " < " + state.getVersion() + ").";
        return ErrorUtils.getErrorResponse(ErrorType.INVALID_VIEW, POSIXErrno.POSIX_ERROR_NONE, 
                "View is not valid. " + errorMessage);
    }

    /**
     * Process a viewIdChangeEvent from flease and update the persistent version/state
     */
    public void updateXLocSetFromFlease(ASCIIString cellId, int version) {
        enqueueOperation(STAGEOP_UPDATE_XLOC, new Object[] { cellId, version }, null, null);
    }

    private void doUpdateXLocSetFromFlease(StageRequest m) {
        final ASCIIString cellId = (ASCIIString) m.getArgs()[0];
        final int version = (Integer) m.getArgs()[1];
        final String fileId = ReplicaUpdatePolicy.cellToFileId(cellId);

        XLocSetVersionState state;
        try {
            state = layout.getXLocSetVersionState(fileId);
        } catch (IOException e) {
            Logging.logMessage(Logging.LEVEL_ERROR, Category.storage, this,
                    "VersionState could not be read for fileId: %s", fileId);
            return;
        }

        // If a response from a newer View is encountered, we have to install it and leave the invalidated state.
        if (state.getVersion() < version) {
            state = state.toBuilder()
                        .setInvalidated(false)
                        .setVersion(version)
                        .setModifiedTime(TimeSync.getGlobalTime())
                        .build();
            try {
                // persist the version
                layout.setXLocSetVersionState(fileId, state);
                // and pass it back to flease
                master.getRWReplicationStage().setFleaseView(fileId, cellId, state);
            } catch (IOException e) {
                Logging.logMessage(Logging.LEVEL_ERROR, Category.storage, this,
                        "VersionState could not be written for fileId: %s", fileId);
                return;
            }

        }

        // If the local version is greater then the one flease got from it responses, the other replicas have
        // to update their version. There exists no path to decrement the version if it has been seen once.
        return;
    }

    /**
     * Invalidate the current XLocSet. The replica will not respond to read/write/truncate or flease operations until a
     * new XLocSet is installed.<br>
     * If the request is based on a newer XLocSet, the local XLocSet version will be updated. If the request is from an
     * older one, an error is returned.
     */
    public void invalidateXLocSet(OSDRequest request, FileCredentials fileCreds, boolean validateView,
            InvalidateXLocSetCallback listener) {
        enqueueOperation(STAGEOP_INVALIDATE_XLOC, new Object[] { fileCreds, validateView }, request, listener);
    }

    private void doInvalidateXLocSet(StageRequest m) {
        final OSDRequest request = m.getRequest();
        final String fileId = request.getFileId();
        final XLocations xLoc = request.getLocationList();
        final FileCredentials fileCreds = (FileCredentials) m.getArgs()[0];
        final boolean validateView = (Boolean) m.getArgs()[1];
        final InvalidateXLocSetCallback callback = (InvalidateXLocSetCallback) m.getCallback();
        
        XLocSetVersionState state;
        try {
            XLocSetVersionState.Builder stateBuilder = layout.getXLocSetVersionState(fileId).toBuilder();
            
            // Return an error if the local version is newer then the requested one and the replica is not already
            // invalidated.
            if (validateView && !stateBuilder.getInvalidated() && stateBuilder.getVersion() > xLoc.getVersion()) {
                throw new InvalidXLocationsException("View is not valid. The requests is based on an outdated view.");
            }

            // Update the local version if the request is newer.
            if (stateBuilder.getVersion() < xLoc.getVersion()) {
                stateBuilder.setVersion(xLoc.getVersion());
            }
            
            // Invalidate the replica.
            stateBuilder.setInvalidated(true)
                        .setModifiedTime(TimeSync.getGlobalTime());

            state = stateBuilder.build();
            layout.setXLocSetVersionState(fileId, state);
            
            if (ReplicaUpdatePolicy.requiresCoordination(xLoc)) {
                master.getRWReplicationStage().invalidateReplica(fileId, fileCreds, xLoc, callback);
            } else {
                callback.invalidateComplete(true, null);
            }

        } catch (InvalidXLocationsException e) {
            ErrorResponse error = ErrorUtils.getErrorResponse(ErrorType.INVALID_VIEW, POSIXErrno.POSIX_ERROR_NONE,
                    e.getMessage(), e);
            callback.invalidateComplete(false, error);
        } catch (IOException e) {
            Logging.logMessage(Logging.LEVEL_ERROR, Category.storage, this,
                    "VersionState could not be written for fileId: %s", fileId);
            ErrorResponse error = ErrorUtils.getErrorResponse(ErrorType.ERRNO, POSIXErrno.POSIX_ERROR_EIO,
                    "Invalid view. Local version could not be written.");
            callback.invalidateComplete(false, error);
        }
    }

    public static interface InvalidateXLocSetCallback {
        public void invalidateComplete(boolean isPrimary, ErrorResponse error);
    }

    public int getNumOpenFiles() {
        return oft.getNumOpenFiles();
    }
    
    public long getNumRequests() {
        return numRequests;
    }
    
}<|MERGE_RESOLUTION|>--- conflicted
+++ resolved
@@ -71,15 +71,12 @@
     public final static int                                 STAGEOP_UNLOCK             = 12;
 
     public final static int                                 STAGEOP_PING_FILE          = 14;
-<<<<<<< HEAD
-
-    public final static int                                 STAGEOP_INVALIDATE_XLOC    = 15;
-
-    public final static int                                 STAGEOP_UPDATE_XLOC        = 16;
-=======
     
     public final static int                                 STAGEOP_CLOSE_FILE         = 15;
->>>>>>> 6273db64
+    
+    public final static int                                 STAGEOP_INVALIDATE_XLOC    = 16;
+
+    public final static int                                 STAGEOP_UPDATE_XLOC        = 17;
 
     private final static long                               OFT_CLEAN_INTERVAL         = 1000 * 60;
     
@@ -490,16 +487,14 @@
         case STAGEOP_PING_FILE:
             doPingFile(m);
             break;
-<<<<<<< HEAD
+        case STAGEOP_CLOSE_FILE:
+            doClose(m);
+            break;
         case STAGEOP_INVALIDATE_XLOC:
             doInvalidateXLocSet(m);
             break;
         case STAGEOP_UPDATE_XLOC:
             doUpdateXLocSetFromFlease(m);
-=======
-        case STAGEOP_CLOSE_FILE:
-            doClose(m);
->>>>>>> 6273db64
             break;
         default:
             Logging.logMessage(Logging.LEVEL_ERROR, this, "unknown stageop called: %d", requestedMethod);
