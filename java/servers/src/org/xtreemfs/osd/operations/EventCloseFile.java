--- conflicted
+++ resolved
@@ -64,20 +64,6 @@
         // Asynchronously report close operation to read-write replication stage.
         master.getRWReplicationStage().fileClosed(fileId);
     }
-<<<<<<< HEAD
-    
-    public void deleteObjects(String fileId, FileMetadata fi, boolean isCow) {
-        
-        // cancel replication of file
-        master.getReplicationStage().cancelReplicationForFile(fileId);
-        
-        master.getDeletionStage().deleteObjects(fileId, fi, isCow, null, false, new DeleteObjectsCallback() {
-            
-            @Override
-            public void deleteComplete(ErrorResponse error) {
-                if (error != null) {
-                    Logging.logMessage(Logging.LEVEL_ERROR, this, "exception in internal event: %s", ErrorUtils.formatError(error));
-=======
 
     public void createVersionIfNecessary(final String fileId, final boolean deleteOnClose, final boolean cowEnabled,
             final boolean createVersion, final FileMetadata fi, final EventCloseCallback cb, final ErrorResponse error) {
@@ -95,7 +81,6 @@
                 @Override
                 public void createFileVersionComplete(long fileSize, ErrorResponse error) {
                     deleteIfNecessary(fileId, deleteOnClose, cowEnabled, fi, cb, error);
->>>>>>> 6273db64
                 }
             });
 
@@ -118,7 +103,7 @@
             master.getReplicationStage().cancelReplicationForFile(fileId);
 
             // Delete the file across all stripes.
-            master.getDeletionStage().deleteObjects(fileId, fi, cowEnabled, null, new DeleteObjectsCallback() {
+            master.getDeletionStage().deleteObjects(fileId, fi, cowEnabled, null, false, new DeleteObjectsCallback() {
 
                 @Override
                 public void deleteComplete(ErrorResponse error) {
