/*
 * Copyright (c) 2008-2011 by Christian Lorenz, Bjoern Kolbeck,
 *               Jan Stender, Zuse Institute Berlin
 *
 * Licensed under the BSD License, see LICENSE file for details.
 *
 */

package org.xtreemfs.common.config;

import java.io.IOException;
import java.net.InetAddress;
import java.net.InetSocketAddress;
import java.net.UnknownHostException;
import java.util.ArrayList;
import java.util.EnumMap;
import java.util.HashMap;
import java.util.LinkedList;
import java.util.List;
import java.util.Map.Entry;
import java.util.Properties;
import java.util.StringTokenizer;

import org.xtreemfs.common.uuids.ServiceUUID;
import org.xtreemfs.foundation.logging.Logging;
import org.xtreemfs.foundation.logging.Logging.Category;
import org.xtreemfs.foundation.pbrpc.Schemes;

public class ServiceConfig extends Config {

    final private static Category[] debugCategoryDefault = { Category.all };

    public static enum Parameter {
            /*
             * general configuration parameter
             */
            DEBUG_LEVEL("debug.level", 6, Integer.class, false),
            DEBUG_CATEGORIES("debug.categories", debugCategoryDefault, Category[].class, false),
            DIRECTORY_SERVICE("dir_service.host", null, InetSocketAddress.class, true),
            DIRECTORY_SERVICE0("dir_service.0.host", null, InetSocketAddress.class, false),
            DIRECTORY_SERVICE1("dir_service.1.host", null, InetSocketAddress.class, false),
            DIRECTORY_SERVICE2("dir_service.2.host", null, InetSocketAddress.class, false),
            DIRECTORY_SERVICE3("dir_service.3.host", null, InetSocketAddress.class, false),
            DIRECTORY_SERVICE4("dir_service.4.host", null, InetSocketAddress.class, false),
            SCHEDULER_SERVICE("scheduler_service.host", null, InetSocketAddress.class, false),
            PORT("listen.port", null, Integer.class, true),
            HTTP_PORT("http_port", null, Integer.class, true),
            LISTEN_ADDRESS("listen.address", null, InetAddress.class, false),
            USE_SSL("ssl.enabled", false, Boolean.class, false),
            SERVICE_CREDS_FILE("ssl.service_creds", null, String.class, false ),
            SERVICE_CREDS_PASSPHRASE("ssl.service_creds.pw", null, String.class, false),
            SERVICE_CREDS_CONTAINER("ssl.service_creds.container", null, String.class, false),
            TRUSTED_CERTS_FILE("ssl.trusted_certs", null, String.class, false),
            TRUSTED_CERTS_CONTAINER("ssl.trusted_certs.container", null, String.class, false),
            TRUSTED_CERTS_PASSPHRASE("ssl.trusted_certs.pw", null, String.class, false),
            TRUST_MANAGER("ssl.trust_manager", "", String.class, false),
            GEO_COORDINATES("geographic_coordinates", "", String.class, false ),
            ADMIN_PASSWORD("admin_password", "", String.class, false),
            HOSTNAME("hostname", "", String.class, false ),
            USE_GRID_SSL_MODE("ssl.grid_ssl", false, Boolean.class, false),
            WAIT_FOR_DIR("startup.wait_for_dir", 30, Integer.class, false),
            POLICY_DIR("policy_dir", "/etc/xos/xtreemfs/policies/", String.class, false),
            USE_SNMP("snmp.enabled", false, Boolean.class, false),
            SNMP_ADDRESS("snmp.address", null, InetAddress.class, false),
            SNMP_PORT("snmp.port", null, Integer.class, false),
            SNMP_ACL("snmp.aclfile", null, String.class, false),
            FAILOVER_MAX_RETRIES("failover.retries", 15, Integer.class, false),
            FAILOVER_WAIT("failover.wait_ms", 15 * 1000, Integer.class, false),
            MAX_CLIENT_Q("max_client_queue", 100, Integer.class, false),
            MAX_REQUEST_QUEUE_LENGTH("max_requests_queue_length", 1000, Integer.class, false),
<<<<<<< HEAD
            USE_QOS("use_qos", false, Boolean.class, false),
=======
            USE_MULTIHOMING("multihoming.enabled", false, Boolean.class, false),
            USE_RENEWAL_SIGNAL("multihoming.renewal_signal", false, Boolean.class, false ),
>>>>>>> 198e66b1
            
            /*
             * DIR specific configuration parameter
             */
            AUTODISCOVER_ENABLED("discover", true, Boolean.class, false),
            MONITORING_ENABLED("monitoring.enabled", false, Boolean.class, false ),
            ADMIN_EMAIL("monitoring.email.receiver", "", String.class, false),
            SENDER_ADDRESS("monitoring.email.sender", "XtreemFS DIR monitoring <dir@localhost>", String.class, false),
            MAX_WARNINGS("monitoring.max_warnings", 1, Integer.class, false),
            SENDMAIL_BIN("monitoring.email.programm", "/usr/sbin/sendmail", String.class, false),
            TIMEOUT_SECONDS("monitoring.service_timeout_s", 5 * 60, Integer.class, false),
            VIVALDI_MAX_CLIENTS("vivaldi.max_clients", 32, Integer.class, false),
            VIVALDI_CLIENT_TIMEOUT("vivaldi.client_timeout", 600000, Integer.class, false), // default: twice the recalculation interval

            
            /*
             * MRC specific configuration parameter
             */
            UUID("uuid", null, ServiceUUID.class, true),
            LOCAL_CLOCK_RENEW("local_clock_renewal", null, Integer.class, true),
            REMOTE_TIME_SYNC("remote_time_sync", null, Integer.class, true),
            OSD_CHECK_INTERVAL("osd_check_interval", null, Integer.class, true),
            NOATIME("no_atime", null, Boolean.class, true),
            AUTHENTICATION_PROVIDER("authentication_provider", null, String.class, true),
            CAPABILITY_SECRET("capability_secret", null, String.class, true),
            CAPABILITY_TIMEOUT("capability_timeout", 600, Integer.class, false),
            RENEW_TIMED_OUT_CAPS("renew_to_caps", false, Boolean.class, false),
            
            /*
             * OSD specific configuration parameter
             */
            OBJECT_DIR("object_dir", null, String.class, true),
            REPORT_FREE_SPACE("report_free_space", null, Boolean.class, true),
            CHECKSUM_ENABLED("checksums.enabled", false, Boolean.class, false),
            CHECKSUM_PROVIDER("checksums.algorithm", null, String.class, false),
            STORAGE_LAYOUT("storage_layout", "HashStorageLayout", String.class, false),
            IGNORE_CAPABILITIES("ignore_capabilities", false, Boolean.class, false),
            /** Maximum assumed drift between two server clocks. If the drift is higher, the system may not function properly. */
            FLEASE_DMAX_MS("flease.dmax_ms", 1000, Integer.class, false),
            FLEASE_LEASE_TIMEOUT_MS("flease.lease_timeout_ms", 14000, Integer.class, false),
            /** Message timeout. Maximum allowed in-transit time for a Flease message. */
            FLEASE_MESSAGE_TO_MS("flease.message_to_ms", 500, Integer.class, false),
            FLEASE_RETRIES("flease.retries", 3, Integer.class, false),
            SOCKET_SEND_BUFFER_SIZE("socket.send_buffer_size", -1, Integer.class, false),
            SOCKET_RECEIVE_BUFFER_SIZE("socket.recv_buffer_size", -1, Integer.class, false),
            VIVALDI_RECALCULATION_INTERVAL_IN_MS("vivaldi.recalculation_interval_ms", 300000, Integer.class, false),
            VIVALDI_RECALCULATION_EPSILON_IN_MS("vivaldi.recalculation_epsilon_ms", 30000, Integer.class, false),
            VIVALDI_ITERATIONS_BEFORE_UPDATING("vivaldi.iterations_before_updating", 12, Integer.class, false),
            VIVALDI_MAX_RETRIES_FOR_A_REQUEST("vivaldi.max_retries_for_a_request", 2, Integer.class, false),
            VIVALDI_MAX_REQUEST_TIMEOUT_IN_MS("vivaldi.max_request_timeout_ms", 10000, Integer.class, false),
            VIVALDI_TIMER_INTERVAL_IN_MS("vivaldi.timer_interval_ms", 60000, Integer.class, false),
            STORAGE_THREADS("storage_threads", 1, Integer.class, false),
            /*
             * Scheduler specific configuration parameter
             */
            OSD_AUTODISCOVER("osd_autodiscover", true, Boolean.class, false),
            OSD_CAPABILITIES_FILE("osd_capabilities_file", "/etc/xos/xtreemfs/scheduler.osd_capaibities", String.class, false);


        Parameter(String propString, Object defaultValue, Class propClass, Boolean req) {
            propertyString = propString;
            this.defaultValue = defaultValue;
            propertyClass = propClass;
            required = req;
        }

        /**
         * number of values the enumeration contains
         */
        private static final int size = 35;

        /**
         * String representation of the parameter in .property file
         */
        private final String     propertyString;

        /**
         * Class of the parameter. Used for deserilization. Note: If you add a new Class type, don't forget to
         * update the ServiceConfig(HashMap <String,String>) constructor
         */
        private final Class      propertyClass;

        /**
         * Default parameter which will be used if there is neither a Parameter in the properties file nor in
         * the DIR
         */
        private final Object     defaultValue;

        /**
         * True if this is a required parameter. False otherwise.
         */
        private final Boolean    required;

        public String getPropertyString() {
            return propertyString;
        }

        public Object getDefaultValue() {
            return defaultValue;
        }

        public Class getPropertyClass() {
            return propertyClass;
        }

        public static int getSize() {
            return size;
        }

        public Boolean isRequired() {
            return required;
        }

        public Boolean isOptional() {
            return !required;
        }

        public static Parameter getParameterFromString(String s) throws RuntimeException {
            for (Parameter parm : Parameter.values()) {
                if (s.equals(parm.getPropertyString()))
                    return parm;
            }
            throw new RuntimeException("Configuration parameter " + s + " doesn't exist!");
        }

    }
    /**
     * Parameter which are required to connect to the DIR.
     * 
     */
    private final Parameter[] connectionParameter = {
            Parameter.DEBUG_CATEGORIES,
            Parameter.DEBUG_LEVEL,
            Parameter.HOSTNAME,
            Parameter.DIRECTORY_SERVICE,
            Parameter.WAIT_FOR_DIR,
            Parameter.PORT,
            Parameter.USE_SSL,
            Parameter.UUID
            };

    /**
     * Checks if there are all required configuration parameter to initialize a connection to the DIR and
     * request the rest of the configuration
     * 
     * @return {@link Boolean}
     */
    public Boolean isInitializable() {
        for (Parameter param : connectionParameter) {
            if (parameter.get(param) == null) {
                throw new RuntimeException("property '" + param.getPropertyString()
                        + "' is required but was not found");
            }
        }
        checkSSLConfiguration();
        return true;
    }

    public Parameter[] getConnectionParameter() {
        return this.connectionParameter;
    }

    /**
     * reads only the given Parameters from the config file
     * 
     * @throws IOException
     */
    public void readParameters(Parameter[] params) throws IOException {
        for (Parameter param : params) {
            parameter.put(param, readParameter(param));
        }
        setDefaults(params);
    }

    protected EnumMap<Parameter, Object> parameter                  = new EnumMap<Parameter, Object>(
                                                                            Parameter.class);

    public static final String           OSD_CUSTOM_PROPERTY_PREFIX = "config.";

    public ServiceConfig() {
        super();
    }

    public ServiceConfig(Properties prop) {
        super(prop);
    }

    public ServiceConfig(String filename) throws IOException {
        super(filename);
    }

    public ServiceConfig(HashMap<String, String> hm) {
        super();

        /*
         * Create a configuration from String Key-Values of a HashMap
         */
        for (Entry<String, String> entry : hm.entrySet()) {

            // ignore custom configuration properties for OSDs here
            if (entry.getKey().startsWith(OSD_CUSTOM_PROPERTY_PREFIX)) {
                continue;
            }

            Parameter param = null;
            try {
                param = Parameter.getParameterFromString(entry.getKey());
            } catch (RuntimeException e) {
                e.printStackTrace();
            }

            /* Integer values */
            if (Integer.class == param.getPropertyClass()) {
                parameter.put(param, Integer.parseInt(entry.getValue()));
            }

            /* String values */
            if (String.class == param.getPropertyClass()) {
                parameter.put(param, entry.getValue());
            }

            /* Boolean values */
            if (Boolean.class == param.getPropertyClass()) {
                parameter.put(param, Boolean.valueOf(entry.getValue()));
            }

            /* ServiceUUID values */
            if (ServiceUUID.class == param.getPropertyClass()) {
                parameter.put(param, new ServiceUUID(entry.getValue()));
            }

            /* InetAddress values */
            if (InetAddress.class == param.getPropertyClass()) {

                InetAddress inetAddr = null;

                try {

                    inetAddr = InetAddress.getByName(entry.getValue().substring(
                            entry.getValue().indexOf('/') + 1));
                } catch (UnknownHostException e) {
                    // TODO Auto-generated catch block
                    e.printStackTrace();
                }
                parameter.put(param, inetAddr);
            }
            /* InetSocketAddress values */
            if (InetSocketAddress.class == param.getPropertyClass()) {

                /*
                 * Get a host and port of a string like 'hostname/192.168.2.141:36365' and create a
                 * InetSocketAddress
                 */
                String host = entry.getValue().substring(0, entry.getValue().indexOf("/"));
                String port = entry.getValue().substring(entry.getValue().lastIndexOf(":") + 1);
                InetSocketAddress isa = new InetSocketAddress(host, Integer.parseInt(port));

                parameter.put(param, isa);
            }

            /* Category[] values */
            if (Category[].class == param.getPropertyClass()) {

                StringTokenizer stk = new StringTokenizer(entry.getValue(), ", ");

                Category[] catArray = new Category[stk.countTokens()];
                int count = 0;
                while (stk.hasMoreElements()) {
                    catArray[count] = Category.valueOf(stk.nextToken());
                    count++;
                }

                parameter.put(param, catArray);
            }
        }
    }

    /**
     * Merges a second configuration in this one. Only required parameters which aren't set will be used from
     * the new configuration.
     * 
     * @param conf
     */
    public void mergeConfig(ServiceConfig conf) {
        for (Entry<Parameter, Object> entry : conf.parameter.entrySet()) {
            if (entry.getKey().isRequired() && parameter.get(entry.getKey()) == null) {
                parameter.put(entry.getKey(), entry.getValue());
            }
        }
    }

    /**
     * Set the default value for a specific Parameter
     * 
     * @param param
     *            - {@link Parameter}
     */
    public void setDefaults(Parameter param) {
        if (parameter.get(param) == null) {
            parameter.put(param, param.getDefaultValue());
        }
    }

    /**
     * Set the default values for the parameter in p
     * 
     * @param p
     */
    public void setDefaults(Parameter[] p) {
        for (Parameter parm : p) {
            if (parm.isOptional() && parameter.get(parm) == null) {
                parameter.put(parm, parm.getDefaultValue());
            }
        }
    }

    protected int readDebugLevel() {
        String level = props.getProperty("debug.level");
        if (level == null)
            return Logging.LEVEL_INFO;
        else {

            level = level.trim().toUpperCase();

            if (level.equals("EMERG")) {
                return Logging.LEVEL_EMERG;
            } else if (level.equals("ALERT")) {
                return Logging.LEVEL_ALERT;
            } else if (level.equals("CRIT")) {
                return Logging.LEVEL_CRIT;
            } else if (level.equals("ERR")) {
                return Logging.LEVEL_ERROR;
            } else if (level.equals("WARNING")) {
                return Logging.LEVEL_WARN;
            } else if (level.equals("NOTICE")) {
                return Logging.LEVEL_NOTICE;
            } else if (level.equals("INFO")) {
                return Logging.LEVEL_INFO;
            } else if (level.equals("DEBUG")) {
                return Logging.LEVEL_DEBUG;
            } else {

                try {
                    int levelInt = Integer.valueOf(level);
                    return levelInt;
                } catch (NumberFormatException ex) {
                    throw new RuntimeException("'" + level + "' is not a valid level name nor an integer");
                }

            }

        }

    }

    /**
     * Read configuration parameter from property file and return an Object of the value if the parameter was
     * set. Else return null.
     * 
     * @param Parameter
     *            param
     * @return Object
     */
    protected Object readParameter(Parameter param) {

        String tmpString = props.getProperty(param.getPropertyString());
        if (tmpString == null) {
            return null;
        }

        // Integer values
        if (Integer.class == param.getPropertyClass()) {
            return Integer.parseInt(tmpString.trim());
        }

        // Boolean values
        if (Boolean.class == param.getPropertyClass()) {
            return Boolean.parseBoolean(tmpString.trim());
        }

        // String values
        if (String.class == param.getPropertyClass()) {
            return tmpString.trim();
        }

        // ServiceUUID values
        if (ServiceUUID.class == param.getPropertyClass()) {
            return new ServiceUUID(tmpString);
        }

        // InetAddress values
        if (InetAddress.class == param.getPropertyClass()) {
            InetAddress iAddr = null;
            try {
                iAddr = InetAddress.getByName(tmpString);
            } catch (Exception e) {
                e.printStackTrace();
            }
            return iAddr;
        }

        // InetSocketAddress values
        if (InetSocketAddress.class == param.getPropertyClass()) {
            // assumes that the parameter in the property file like
            // "foobar.host" and "foobar.port" if you
            // want to read a InetSocketAddress
            return readRequiredInetAddr(param.getPropertyString(),
                    param.getPropertyString().replaceAll("host", "port"));
        }

        // Category[] values
        if (Category[].class == param.getPropertyClass()) {
            return readCategories(param.getPropertyString());
        }

        return null;
    }

    protected Category[] readCategories(String property) {

        String tmp = this.readOptionalString(property, "");
        StringTokenizer st = new StringTokenizer(tmp, " \t,");

        List<Category> cats = new LinkedList<Category>();
        while (st.hasMoreTokens()) {
            String token = st.nextToken();
            try {
                cats.add(Category.valueOf(token));
            } catch (IllegalArgumentException exc) {
                System.err.println("invalid logging category: " + token);
            }
        }

        if (cats.size() == 0)
            cats.add(Category.all);

        return cats.toArray(new Category[cats.size()]);
    }

    public HashMap<String, String> toHashMap() {

        HashMap<String, String> hm = new HashMap<String, String>();

        for (Parameter param : Parameter.values()) {
            if (parameter.get(param) != null) {

                if (Category[].class == param.getPropertyClass()) {
                    Category[] debugCategories = (Category[]) parameter.get(param);
                    String putString = "";

                    boolean firstValue = true;
                    for (Category cat : debugCategories) {
                        if (firstValue) {
                            putString = putString + cat.toString();
                            firstValue = false;
                        } else {
                            putString += ", " + cat.toString();
                        }
                    }

                    hm.put(param.getPropertyString(), putString);
                } else {
                    hm.put(param.getPropertyString(), parameter.get(param).toString());

                }
            }
        }
        return hm;

    }

    public int getDebugLevel() {
        return (Integer) parameter.get(Parameter.DEBUG_LEVEL);
    }

    public Category[] getDebugCategories() {
        return (Category[]) parameter.get(Parameter.DEBUG_CATEGORIES);
    }

    public int getPort() {
        return (Integer) parameter.get(Parameter.PORT);
    }

    public int getHttpPort() {
        return (Integer) parameter.get(Parameter.HTTP_PORT);
    }

    public InetAddress getAddress() {
        return (InetAddress) parameter.get(Parameter.LISTEN_ADDRESS);
    }

    public boolean isUsingSSL() {
        return (Boolean) parameter.get(Parameter.USE_SSL);
    }

    public String getServiceCredsContainer() {
        return (String) parameter.get(Parameter.SERVICE_CREDS_CONTAINER);
    }

    public String getServiceCredsFile() {
        return (String) parameter.get(Parameter.SERVICE_CREDS_FILE);
    }

    public String getServiceCredsPassphrase() {
        return (String) parameter.get(Parameter.SERVICE_CREDS_PASSPHRASE);
    }

    public String getTrustedCertsContainer() {
        return (String) parameter.get(Parameter.TRUSTED_CERTS_CONTAINER);
    }

    public String getTrustedCertsFile() {
        return (String) parameter.get(Parameter.TRUSTED_CERTS_FILE);
    }

    public String getTrustedCertsPassphrase() {
        return (String) parameter.get(Parameter.TRUSTED_CERTS_PASSPHRASE);
    }

    public String getTrustManager() {
        return (String) parameter.get(Parameter.TRUST_MANAGER);
    }

    public String getGeoCoordinates() {
        return (String) parameter.get(Parameter.GEO_COORDINATES);
    }

    public void setGeoCoordinates(String geoCoordinates) {
        parameter.put(Parameter.GEO_COORDINATES, geoCoordinates);
    }

    public String getAdminPassword() {
        return (String) parameter.get(Parameter.ADMIN_PASSWORD);
    }

    public String getHostName() {
        return (String) parameter.get(Parameter.HOSTNAME);
    }

    public ServiceUUID getUUID() {
        return (ServiceUUID) parameter.get(Parameter.UUID);
    }

    /**
     * @return the useFakeSSLmodeport
     */
    public boolean isGRIDSSLmode() {
        return parameter.get(Parameter.USE_GRID_SSL_MODE) != null
                && (Boolean) parameter.get(Parameter.USE_GRID_SSL_MODE);
    }

    public int getWaitForDIR() {
        return (Integer) parameter.get(Parameter.WAIT_FOR_DIR);
    }

    public String getURLScheme() {
        if (isUsingSSL()) {
            if (isGRIDSSLmode()) {
                return Schemes.SCHEME_PBRPCG;
            } else {
                return Schemes.SCHEME_PBRPCS;
            }
        }
        return Schemes.SCHEME_PBRPC;
    }

    public String getPolicyDir() {
        return (String) parameter.get(Parameter.POLICY_DIR);
    }

    public Boolean isUsingSnmp() {
        return (Boolean) parameter.get(Parameter.USE_SNMP);
    }

    public InetAddress getSnmpAddress() {
        return (InetAddress) parameter.get(Parameter.SNMP_ADDRESS);
    }

    public Integer getSnmpPort() {
        return (Integer) parameter.get(Parameter.SNMP_PORT);
    }

    public String getSnmpACLFile() {
        return (String) parameter.get(Parameter.SNMP_ACL);
    }

    public Integer getFailoverMaxRetries() {
        return (Integer) parameter.get(Parameter.FAILOVER_MAX_RETRIES);
    }

    public Integer getFailoverWait() {
        return (Integer) parameter.get(Parameter.FAILOVER_WAIT);
    }

    public InetSocketAddress getDirectoryService() {
        return (InetSocketAddress) parameter.get(Parameter.DIRECTORY_SERVICE);
    }
    
    public InetSocketAddress getSchedulerService() {
    	return (InetSocketAddress) parameter.get(Parameter.SCHEDULER_SERVICE);
    }

    public Boolean getOSDAutodiscover() {
        return (Boolean) parameter.get(Parameter.OSD_AUTODISCOVER);
    }

    public String getOSDCapabilitiesFile() {
        return (String) parameter.get(Parameter.OSD_CAPABILITIES_FILE);
    }

    public InetSocketAddress[] getDirectoryServices() {
        List<InetSocketAddress> addresses = new ArrayList<InetSocketAddress>();
        addresses.add((InetSocketAddress) parameter.get(Parameter.DIRECTORY_SERVICE));
        if (parameter.get(Parameter.DIRECTORY_SERVICE0) != null) {
            addresses.add((InetSocketAddress) parameter.get(Parameter.DIRECTORY_SERVICE0));
        }
        if (parameter.get(Parameter.DIRECTORY_SERVICE1) != null) {
            addresses.add((InetSocketAddress) parameter.get(Parameter.DIRECTORY_SERVICE1));
        }
        if (parameter.get(Parameter.DIRECTORY_SERVICE2) != null) {
            addresses.add((InetSocketAddress) parameter.get(Parameter.DIRECTORY_SERVICE2));
        }
        if (parameter.get(Parameter.DIRECTORY_SERVICE3) != null) {
            addresses.add((InetSocketAddress) parameter.get(Parameter.DIRECTORY_SERVICE3));
        }
        if (parameter.get(Parameter.DIRECTORY_SERVICE4) != null) {
            addresses.add((InetSocketAddress) parameter.get(Parameter.DIRECTORY_SERVICE4));
        }
        return addresses.toArray(new InetSocketAddress[0]);
    }

    public void setDirectoryService(InetSocketAddress addr) {
        parameter.put(Parameter.DIRECTORY_SERVICE, addr);
    }

    public boolean useQoS() {
    	return (Boolean) parameter.get(Parameter.USE_QOS);
    }
    
    /**
     * Checks if the SSL Configuration is valid. If not throws a {@link RuntimeException}.
     * 
     * @throws RuntimeException
     */
    public void checkSSLConfiguration() {

        Parameter[] sslRelatedParameter = { Parameter.SERVICE_CREDS_CONTAINER, Parameter.SERVICE_CREDS_FILE,
                Parameter.SERVICE_CREDS_PASSPHRASE, Parameter.TRUSTED_CERTS_CONTAINER,
                Parameter.TRUSTED_CERTS_FILE, Parameter.TRUSTED_CERTS_PASSPHRASE };

        if (isUsingSSL() == true) {
            for (Parameter param : sslRelatedParameter) {
                if (parameter.get(param) == null) {
                    throw new RuntimeException("for SSL " + param.getPropertyString() + " must be set!");
                }
            }
        } else {
            if (parameter.get(Parameter.USE_GRID_SSL_MODE) != null) {
                if (isGRIDSSLmode()) {
                    throw new RuntimeException(
                            "ssl must be enabled to use the grid_ssl mode. Please make sure to set ssl.enabled = true and to configure all SSL options.");
                }
            }
        }

    }

    /**
     * Checks if the multihoming configuration is valid. If not throws a {@link RuntimeException}.
     * 
     * @throws RuntimeException
     */
    protected void checkMultihomingConfiguration() {
        if (isUsingMultihoming() && getAddress() != null) {
            throw new RuntimeException(ServiceConfig.Parameter.USE_MULTIHOMING.getPropertyString() + " and "
                    + ServiceConfig.Parameter.LISTEN_ADDRESS.getPropertyString() + " parameters are incompatible.");
        }
    }

    protected void checkConfig(Parameter[] params) {
        for (Parameter param : params) {
            if (param.isRequired() && parameter.get(param) == null) {
                throw new RuntimeException("property '" + param.getPropertyString()
                        + "' is required but was not found");

            }
        }
        this.checkSSLConfiguration();
    }

    public boolean isUsingRenewalSignal() {
        return (Boolean) parameter.get(Parameter.USE_RENEWAL_SIGNAL);
    }

    public boolean isUsingMultihoming() {
        return (Boolean) parameter.get(Parameter.USE_MULTIHOMING);
    }
}<|MERGE_RESOLUTION|>--- conflicted
+++ resolved
@@ -68,12 +68,9 @@
             FAILOVER_WAIT("failover.wait_ms", 15 * 1000, Integer.class, false),
             MAX_CLIENT_Q("max_client_queue", 100, Integer.class, false),
             MAX_REQUEST_QUEUE_LENGTH("max_requests_queue_length", 1000, Integer.class, false),
-<<<<<<< HEAD
             USE_QOS("use_qos", false, Boolean.class, false),
-=======
             USE_MULTIHOMING("multihoming.enabled", false, Boolean.class, false),
             USE_RENEWAL_SIGNAL("multihoming.renewal_signal", false, Boolean.class, false ),
->>>>>>> 198e66b1
             
             /*
              * DIR specific configuration parameter
