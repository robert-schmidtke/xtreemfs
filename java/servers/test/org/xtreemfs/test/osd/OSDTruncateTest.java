/*
 * Copyright (c) 2009-2011 by Bjoern Kolbeck, Zuse Institute Berlin
 *
 * Licensed under the BSD License, see LICENSE file for details.
 *
 */

package org.xtreemfs.test.osd;

import static org.junit.Assert.assertEquals;
import static org.junit.Assert.assertNull;
import static org.junit.Assert.assertTrue;

import org.junit.After;
import org.junit.Before;
import org.junit.BeforeClass;
import org.junit.Rule;
import org.junit.Test;
import org.junit.rules.TestRule;
import org.xtreemfs.common.Capability;
import org.xtreemfs.common.uuids.ServiceUUID;
import org.xtreemfs.foundation.buffer.BufferPool;
import org.xtreemfs.foundation.buffer.ReusableBuffer;
import org.xtreemfs.foundation.logging.Logging;
import org.xtreemfs.foundation.pbrpc.client.RPCAuthentication;
import org.xtreemfs.foundation.pbrpc.client.RPCResponse;
import org.xtreemfs.mrc.ac.FileAccessManager;
import org.xtreemfs.osd.OSD;
import org.xtreemfs.osd.OSDConfig;
import org.xtreemfs.pbrpc.generatedinterfaces.GlobalTypes.FileCredentials;
import org.xtreemfs.pbrpc.generatedinterfaces.GlobalTypes.OSDWriteResponse;
import org.xtreemfs.pbrpc.generatedinterfaces.GlobalTypes.Replica;
import org.xtreemfs.pbrpc.generatedinterfaces.GlobalTypes.SYSTEM_V_FCNTL;
import org.xtreemfs.pbrpc.generatedinterfaces.GlobalTypes.SnapConfig;
import org.xtreemfs.pbrpc.generatedinterfaces.GlobalTypes.XCap;
import org.xtreemfs.pbrpc.generatedinterfaces.GlobalTypes.XLocSet;
import org.xtreemfs.pbrpc.generatedinterfaces.OSD.ObjectData;
import org.xtreemfs.pbrpc.generatedinterfaces.OSDServiceClient;
import org.xtreemfs.test.SetupUtils;
import org.xtreemfs.test.TestEnvironment;
import org.xtreemfs.test.TestHelper;

public class OSDTruncateTest {
    @Rule
    public final TestRule         testLog = TestHelper.testLog;

    private static ServiceUUID    serverID;

    private static FileCredentials fcred;

    private static String         fileId;

    private static Capability     cap;

    private static OSDConfig      osdConfig;

    private OSDServiceClient      osdClient;

    private OSD                   osdServer;
    private TestEnvironment       testEnv;

    @BeforeClass
    public static void initializeTest() throws Exception {

        Logging.start(SetupUtils.DEBUG_LEVEL, SetupUtils.DEBUG_CATEGORIES);

        osdConfig = SetupUtils.createOSD1Config();
        serverID = SetupUtils.getOSD1UUID();
    }

    @Before
    public void setUp() throws Exception {
        // startup: DIR
        testEnv = new TestEnvironment(new TestEnvironment.Services[] { TestEnvironment.Services.DIR_SERVICE,
                TestEnvironment.Services.TIME_SYNC, TestEnvironment.Services.UUID_RESOLVER,
                TestEnvironment.Services.MRC_CLIENT, TestEnvironment.Services.OSD_CLIENT });
        testEnv.start();

        osdServer = new OSD(osdConfig);

        synchronized (this) {
            try {
                this.wait(50);
            } catch (InterruptedException ex) {
                ex.printStackTrace();
            }
        }

        osdClient = new OSDServiceClient(testEnv.getRpcClient(), null);

        fileId = "ABCDEF:1";
        cap = new Capability(fileId, SYSTEM_V_FCNTL.SYSTEM_V_FCNTL_H_O_TRUNC.getNumber()
                | SYSTEM_V_FCNTL.SYSTEM_V_FCNTL_H_O_RDWR.getNumber() | FileAccessManager.NON_POSIX_DELETE, 60,
                System.currentTimeMillis(), "", 0, false, SnapConfig.SNAP_CONFIG_SNAPS_DISABLED, 0,
                osdConfig.getCapabilitySecret());

        Replica r = Replica.newBuilder().setReplicationFlags(0).setStripingPolicy(SetupUtils.getStripingPolicy(1, 2))
                .addOsdUuids(serverID.toString()).build();
        XLocSet xloc = XLocSet.newBuilder().setReadOnlyFileSize(0).setReplicaUpdatePolicy("").addReplicas(r)
                .setVersion(1).build();

        fcred = FileCredentials.newBuilder().setXcap(cap.getXCap()).setXlocs(xloc).build();
    }

    @After
    public void tearDown() throws Exception {
        osdServer.shutdown();

        testEnv.shutdown();
    }

    @Test
    public void testDeleteFile() throws Exception {
        // wirte first 1024 bytes to object 0
        ReusableBuffer buf = BufferPool.allocate(1024);
        for (int i = 0; i < 1024; i++)
            buf.put((byte) 'A');
        buf.flip();
        ObjectData data = ObjectData.newBuilder().setChecksum(0).setZeroPadding(0).setInvalidChecksumOnOsd(false)
                .build();
        RPCResponse<OSDWriteResponse> r = osdClient.write(serverID.getAddress(), RPCAuthentication.authNone,
                RPCAuthentication.userService, fcred, fileId, 0, 0, 0, 0, data, buf);
        OSDWriteResponse resp = r.get();
        r.freeBuffers();
        assertTrue(resp.hasSizeInBytes());
        assertEquals(1024, resp.getSizeInBytes());

        RPCResponse dr = osdClient.unlink(serverID.getAddress(), RPCAuthentication.authNone,
                RPCAuthentication.userService, fcred, fileId);
        dr.get();
        dr.freeBuffers();
    }

    @Test
    public void testTruncateShrink() throws Exception {
        // wirte first 1024 bytes to object 0
        ReusableBuffer buf = BufferPool.allocate(1024);
        for (int i = 0; i < 1024; i++)
            buf.put((byte) 'A');
        buf.flip();
        ObjectData data = ObjectData.newBuilder().setChecksum(0).setZeroPadding(0).setInvalidChecksumOnOsd(false)
                .build();
        RPCResponse<OSDWriteResponse> r = osdClient.write(serverID.getAddress(), RPCAuthentication.authNone,
                RPCAuthentication.userService, fcred, fileId, 0, 0, 0, 0, data, buf);
        OSDWriteResponse resp = r.get();
        r.freeBuffers();
        assertTrue(resp.hasSizeInBytes());
        assertEquals(1024, resp.getSizeInBytes());

        buf = BufferPool.allocate(1024);
        for (int i = 0; i < 1024; i++)
            buf.put((byte) 'C');
        buf.flip();
        r = osdClient.write(serverID.getAddress(), RPCAuthentication.authNone, RPCAuthentication.userService, fcred,
                fileId, 3, 0, 0, 0, data, buf);
        resp = r.get();
        r.freeBuffers();
        assertTrue(resp.hasSizeInBytes());
        assertEquals(3 * 2048 + 1024, resp.getSizeInBytes());

        XCap newCap = fcred.getXcap().toBuilder().setTruncateEpoch(1).build();
        fcred = fcred.toBuilder().setXcap(newCap).build();

        // truncate shrink to 3 object, 3rd object half
        r = osdClient.truncate(serverID.getAddress(), RPCAuthentication.authNone, RPCAuthentication.userService, fcred,
                fileId, 2048 * 2 + 1024);
        resp = r.get();
        r.freeBuffers();
        assertTrue(resp.hasSizeInBytes());
        assertEquals(2 * 2048 + 1024, resp.getSizeInBytes());

        // get object 2 should be 1024 bytes long, no padding
        RPCResponse<ObjectData> r2 = osdClient.read(serverID.getAddress(), RPCAuthentication.authNone,
                RPCAuthentication.userService, fcred, fileId, 2, 0, 0, 2048);
        data = r2.get();

        assertEquals(0, data.getZeroPadding());
        assertEquals(1024, r2.getData().capacity());
        r2.freeBuffers();

        // get object 0 should be 2048 bytes long, either half data + half zeros or padding
        r2 = osdClient.read(serverID.getAddress(), RPCAuthentication.authNone, RPCAuthentication.userService, fcred,
                fileId, 0, 0, 0, 2048);
        data = r2.get();
        ReusableBuffer dataOut = r2.getData();

        assertTrue((data.getZeroPadding() == 0) && (dataOut.capacity() == 2048) || (data.getZeroPadding() == 1024)
                && (dataOut.capacity() == 1024));
        r2.freeBuffers();
    }

    @Test
    public void testTruncateShrink2() throws Exception {
        // wirte first 1024 bytes to object 0
        ReusableBuffer buf = BufferPool.allocate(1024);
        for (int i = 0; i < 1024; i++)
            buf.put((byte) 'A');
        buf.flip();
        ObjectData data = ObjectData.newBuilder().setChecksum(0).setZeroPadding(0).setInvalidChecksumOnOsd(false)
                .build();
        RPCResponse<OSDWriteResponse> r = osdClient.write(serverID.getAddress(), RPCAuthentication.authNone,
                RPCAuthentication.userService, fcred, fileId, 6, 0, 0, 0, data, buf);
        OSDWriteResponse resp = r.get();
        r.freeBuffers();
        assertTrue(resp.hasSizeInBytes());
        assertEquals(6 * 2048 + 1024, resp.getSizeInBytes());

        XCap newCap = fcred.getXcap().toBuilder().setTruncateEpoch(1).build();
        fcred = fcred.toBuilder().setXcap(newCap).build();

        // truncate shrink to 3 object, 3rd object half
        r = osdClient.truncate(serverID.getAddress(), RPCAuthentication.authNone, RPCAuthentication.userService, fcred,
                fileId, 2048 * 2 + 1024);
        resp = r.get();
        r.freeBuffers();
        assertTrue(resp.hasSizeInBytes());
        assertEquals(2 * 2048 + 1024, resp.getSizeInBytes());

        // get object 2 should be 1024 bytes long, no padding
        RPCResponse<ObjectData> r2 = osdClient.read(serverID.getAddress(), RPCAuthentication.authNone,
                RPCAuthentication.userService, fcred, fileId, 6, 0, 0, 2048);
        data = r2.get();

        assertEquals(0, data.getZeroPadding());
        assertNull(r2.getData()); // null equals length 0
        r2.freeBuffers();
    }

    @Test
    public void testTruncateShrinkInObject() throws Exception {
        // wirte first 1024 bytes to object 0
        ReusableBuffer buf = BufferPool.allocate(1024);
        for (int i = 0; i < 1024; i++)
            buf.put((byte) 'A');
        buf.flip();
        ObjectData data = ObjectData.newBuilder().setChecksum(0).setZeroPadding(0).setInvalidChecksumOnOsd(false)
                .build();
        RPCResponse<OSDWriteResponse> r = osdClient.write(serverID.getAddress(), RPCAuthentication.authNone,
                RPCAuthentication.userService, fcred, fileId, 0, 0, 0, 0, data, buf);
        OSDWriteResponse resp = r.get();
        r.freeBuffers();
        assertTrue(resp.hasSizeInBytes());
        assertEquals(1024, resp.getSizeInBytes());

        XCap newCap = fcred.getXcap().toBuilder().setTruncateEpoch(1).build();
        fcred = fcred.toBuilder().setXcap(newCap).build();

        // truncate shrink to 512
        r = osdClient.truncate(serverID.getAddress(), RPCAuthentication.authNone, RPCAuthentication.userService, fcred,
                fileId, 512);
        resp = r.get();
        r.freeBuffers();
        assertTrue(resp.hasSizeInBytes());
        assertEquals(512, resp.getSizeInBytes());

        // get a range on a fully zero padded object
        RPCResponse<ObjectData> r2 = osdClient.read(serverID.getAddress(), RPCAuthentication.authNone,
                RPCAuthentication.userService, fcred, fileId, 0, 0, 0, 2048);
        data = r2.get();
        ReusableBuffer dataOut = r2.getData();

        assertEquals(0, data.getZeroPadding());
        assertEquals(512, dataOut.capacity());

        for (int i = 0; i < 512; i++)
            assertEquals((byte) 'A', dataOut.get());

        r2.freeBuffers();
    }

<<<<<<< HEAD
    @Test
=======
    public void testTruncateShrinkInObject2() throws Exception {
        // wirte first 1024 bytes to object 0
        ReusableBuffer buf = BufferPool.allocate(1024);
        for (int i = 0; i < 1024; i++)
            buf.put((byte) 'A');
        buf.flip();
        ObjectData data = ObjectData.newBuilder().setChecksum(0).setZeroPadding(0).setInvalidChecksumOnOsd(false)
                .build();
        RPCResponse<OSDWriteResponse> r = osdClient.write(serverID.getAddress(), RPCAuthentication.authNone,
                RPCAuthentication.userService, fcred, fileId, 0, 0, 0, 0, data, buf);
        OSDWriteResponse resp = r.get();
        r.freeBuffers();
        assertTrue(resp.hasSizeInBytes());
        assertEquals(1024, resp.getSizeInBytes());

        XCap newCap = fcred.getXcap().toBuilder().setTruncateEpoch(1).build();
        fcred = fcred.toBuilder().setXcap(newCap).build();

        // wirte first 512 bytes to object 0
        ReusableBuffer buf2 = BufferPool.allocate(512);
        for (int i = 0; i < 512; i++)
            buf2.put((byte) 'B');
        buf2.flip();
        data = ObjectData.newBuilder().setChecksum(0).setZeroPadding(0).setInvalidChecksumOnOsd(false).build();
        RPCResponse<OSDWriteResponse> r2 = osdClient.write(serverID.getAddress(), RPCAuthentication.authNone,
                RPCAuthentication.userService, fcred, fileId, 0, 0, 0, 0, data, buf2);
        OSDWriteResponse resp2 = r2.get();
        r2.freeBuffers();
        assertFalse(resp2.hasSizeInBytes());

        newCap = fcred.getXcap().toBuilder().setTruncateEpoch(1).build();
        fcred = fcred.toBuilder().setXcap(newCap).build();

        // truncate shrink to 512
        r = osdClient.truncate(serverID.getAddress(), RPCAuthentication.authNone, RPCAuthentication.userService, fcred,
                fileId, 512);
        resp = r.get();
        r.freeBuffers();
        assertTrue(resp.hasSizeInBytes());
        assertEquals(512, resp.getSizeInBytes());

        // get a range on a fully zero padded object
        RPCResponse<ObjectData> r3 = osdClient.read(serverID.getAddress(), RPCAuthentication.authNone,
                RPCAuthentication.userService, fcred, fileId, 0, 0, 0, 2048);
        data = r3.get();
        ReusableBuffer dataOut = r3.getData();

        assertEquals(0, data.getZeroPadding());
        assertEquals(512, dataOut.capacity());

        for (int i = 0; i < 512; i++)
            assertEquals((byte) 'B', dataOut.get());

        r3.freeBuffers();
    }

>>>>>>> bdbd9a3a
    public void testTruncateExtendInObject() throws Exception {
        // wirte first 1024 bytes to object 0
        ReusableBuffer buf = BufferPool.allocate(1024);
        for (int i = 0; i < 1024; i++)
            buf.put((byte) 'A');
        buf.flip();
        ObjectData data = ObjectData.newBuilder().setChecksum(0).setZeroPadding(0).setInvalidChecksumOnOsd(false)
                .build();
        RPCResponse<OSDWriteResponse> r = osdClient.write(serverID.getAddress(), RPCAuthentication.authNone,
                RPCAuthentication.userService, fcred, fileId, 0, 0, 0, 0, data, buf);
        OSDWriteResponse resp = r.get();
        r.freeBuffers();
        assertTrue(resp.hasSizeInBytes());
        assertEquals(1024, resp.getSizeInBytes());

        XCap newCap = fcred.getXcap().toBuilder().setTruncateEpoch(1).build();
        fcred = fcred.toBuilder().setXcap(newCap).build();

        // truncate extend to 2047
        r = osdClient.truncate(serverID.getAddress(), RPCAuthentication.authNone, RPCAuthentication.userService, fcred,
                fileId, 2047);
        resp = r.get();
        r.freeBuffers();
        assertTrue(resp.hasSizeInBytes());
        assertEquals(2047, resp.getSizeInBytes());

        // get a range on a fully zero padded object
        RPCResponse<ObjectData> r2 = osdClient.read(serverID.getAddress(), RPCAuthentication.authNone,
                RPCAuthentication.userService, fcred, fileId, 0, 0, 0, 2048);
        data = r2.get();
        ReusableBuffer dataOut = r2.getData();

        assertEquals(0, data.getZeroPadding());
        assertEquals(2047, dataOut.capacity());

        for (int i = 0; i < 1024; i++)
            assertEquals((byte) 'A', dataOut.get());
        for (int i = 0; i < 1023; i++)
            assertEquals((byte) 0, dataOut.get());

        r2.freeBuffers();
    }

    @Test
    public void testTruncateExtend() throws Exception {
        // wirte first 1024 bytes to object 0
        ReusableBuffer buf = BufferPool.allocate(1024);
        for (int i = 0; i < 1024; i++)
            buf.put((byte) 'A');
        buf.flip();
        ObjectData data = ObjectData.newBuilder().setChecksum(0).setZeroPadding(0).setInvalidChecksumOnOsd(false)
                .build();
        RPCResponse<OSDWriteResponse> r = osdClient.write(serverID.getAddress(), RPCAuthentication.authNone,
                RPCAuthentication.userService, fcred, fileId, 0, 0, 0, 0, data, buf);
        OSDWriteResponse resp = r.get();
        r.freeBuffers();
        assertTrue(resp.hasSizeInBytes());
        assertEquals(1024, resp.getSizeInBytes());

        XCap newCap = fcred.getXcap().toBuilder().setTruncateEpoch(1).build();
        fcred = fcred.toBuilder().setXcap(newCap).build();

        // truncate extend to 4 objects

        r = osdClient.truncate(serverID.getAddress(), RPCAuthentication.authNone, RPCAuthentication.userService, fcred,
                fileId, 2048 * 4);
        resp = r.get();
        r.freeBuffers();
        assertTrue(resp.hasSizeInBytes());
        assertEquals(2048 * 4, resp.getSizeInBytes());

        // get a range on a fully zero padded object
        RPCResponse<ObjectData> r2 = osdClient.read(serverID.getAddress(), RPCAuthentication.authNone,
                RPCAuthentication.userService, fcred, fileId, 2, 0, 0, 2048);
        data = r2.get();
        ReusableBuffer dataOut = r2.getData();

        assertEquals(2048, data.getZeroPadding());
        assertNull(dataOut); // null equals length 0
        r2.freeBuffers();

        r2 = osdClient.read(serverID.getAddress(), RPCAuthentication.authNone, RPCAuthentication.userService, fcred,
                fileId, 3, 0, 0, 2048);
        data = r2.get();
        dataOut = r2.getData();

        assertEquals(0, data.getZeroPadding());
        assertEquals(2048, dataOut.capacity());
        r2.freeBuffers();
    }


}<|MERGE_RESOLUTION|>--- conflicted
+++ resolved
@@ -8,6 +8,7 @@
 package org.xtreemfs.test.osd;
 
 import static org.junit.Assert.assertEquals;
+import static org.junit.Assert.assertFalse;
 import static org.junit.Assert.assertNull;
 import static org.junit.Assert.assertTrue;
 
@@ -268,9 +269,7 @@
         r2.freeBuffers();
     }
 
-<<<<<<< HEAD
-    @Test
-=======
+    @Test
     public void testTruncateShrinkInObject2() throws Exception {
         // wirte first 1024 bytes to object 0
         ReusableBuffer buf = BufferPool.allocate(1024);
@@ -326,8 +325,8 @@
 
         r3.freeBuffers();
     }
-
->>>>>>> bdbd9a3a
+    
+    @Test
     public void testTruncateExtendInObject() throws Exception {
         // wirte first 1024 bytes to object 0
         ReusableBuffer buf = BufferPool.allocate(1024);
