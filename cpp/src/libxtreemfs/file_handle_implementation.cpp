--- conflicted
+++ resolved
@@ -968,12 +968,7 @@
 
   // Type not found.
   if (it == stripe_translators_.end()) {
-<<<<<<< HEAD
-    throw XtreemFSException("No StripingPolicy found for type: "
-        + boost::lexical_cast<string>(type));
-=======
     throw XtreemFSException("No StripingPolicy found for type: " + StripePolicyTypeToString(type));
->>>>>>> 6f051750
   } else {
     // Type found.
     return it->second;
