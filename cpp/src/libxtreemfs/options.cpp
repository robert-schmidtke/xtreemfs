/*
 * Copyright (c) 2010-2011 by Patrick Schaefer, Zuse Institute Berlin
 *                    2011 by Michael Berlin, Zuse Institute Berlin
 *
 * Licensed under the BSD License, see LICENSE file for details.
 *
 */

#include "libxtreemfs/options.h"

#include <boost/program_options/cmdline.hpp>
#include <iostream>
#include <string>

#ifdef __APPLE__
  // for getpwuid
  #include <sys/types.h>
  #include <pwd.h>
#else
  // for getenv
  #include <cstdlib>
#endif

#include "rpc/ssl_options.h"
#include "libxtreemfs/pbrpc_url.h"
#include "libxtreemfs/version_management.h"
#include "libxtreemfs/xtreemfs_exception.h"
#include "util/logging.h"
#include "xtreemfs/GlobalTypes.pb.h"

using namespace std;
using namespace xtreemfs::pbrpc;
using namespace xtreemfs::util;

namespace po = boost::program_options;
namespace style = boost::program_options::command_line_style;

namespace xtreemfs {

Options::Options()
    : general_("General options"),
      optimizations_("Optimizations"),
      error_handling_("Error Handling options"),
      ssl_options_("SSL options"),
      grid_options_("Grid Support options"),
      vivaldi_options_("Vivaldi Options"),
      xtreemfs_advanced_options_("XtreemFS Advanced options") {
  version_string = XTREEMFS_VERSION_STRING;

  // XtreemFS URL Options.
  xtreemfs_url = "";
  service_address = "";
  volume_name = "";
  protocol = "";
  mount_point = "";

  // General options.
  log_level_string = "WARN";
  log_file_path = "";
  show_help = false;
  empty_arguments_list = false;
  show_version = false;

  // Optimizations.
  metadata_cache_size = 100000;
  metadata_cache_ttl_s = 120;
  //TODO(mberlin): Reenable async writes when retry support is completed.
  max_writeahead = 0; // 10 * 128 * 1024;  // 10 default objects = 1280kB = 1.25MB.
  max_writeahead_requests = 10;  // Only 10 pending requests allowed by default.
  readdir_chunk_size = 1024;

  // Error Handling options.
  // Depending on the values max{_read|_write}_tries and and (retry_delay_s or
  // (connect_|request_)timeout_s), the _maximum_ time an operation does block
  // is in the range:
  // [(max_tries-1) * retry_delay_s, max_tries * connect_timeout_s]
  // (assuming retry_delay_s <= connect_timeout_s).
  //
  // Example: If there is only one replica available and the connect
  //          attempt does always fail immediately (for instance because the
  //          host is up and it refuses the connection), then the client does
  //          wait retry_delay_s seconds between two attempts, in total
  //          (max_tries-1) * retry_delay_s (-1 because it does not wait after
  //          the last failed attempt).
  //
  //          However, if the attempt does not fail immediately (for instance
  //          the host is not up and we have to wait for the timeout for the
  //          request), the client will wait at least connect_timeout_s or
  //          request_timeout_s seconds for the completion of every request.
  //          The timeout values and retry_delay_s do not add up, i.e. the
  //          client will only wait for the maximum of both.
  //          In total, the maximum time will not exceed max_tries *
  //          (connect_|request_)timeout_s).
  //
  //          With the default values, an unsuccessful operation may block
  //          between ~10 and 40 minutes: [(15-1) seconds * 40 tries,
  //                                       60 secs * 40].
  max_tries = 40;
  max_read_tries = 40;
  max_write_tries = 40;
  retry_delay_s = 15;
  connect_timeout_s = 60;
  request_timeout_s = 60;
  linger_timeout_s = 600;  // 10 Minutes.

  // SSL options.
  ssl_pem_cert_path = "";
  ssl_pem_key_path = "";
  ssl_pem_key_pass = "";
  ssl_pkcs12_path = "";
  ssl_pkcs12_pass = "";

  // Grid Support options.
  grid_ssl = false;
#ifndef WIN32
  grid_auth_mode_globus = false;
  grid_auth_mode_unicore = false;
  grid_gridmap_location = "";
  grid_gridmap_location_default_globus = "/etc/grid-security/grid-mapfile";
  grid_gridmap_location_default_unicore = "/etc/grid-security/d-grid_uudb";
  grid_gridmap_reload_interval_m = 60;  // 60 Minutes = 1 Hour.
#endif  // !WIN32

  // Vivaldi Options
  vivaldi_enable = false;
  vivaldi_enable_dir_updates = false;
#ifdef __linux__
  char* home_dir = getenv("HOME");
  if (home_dir) {
    vivaldi_filename = string(home_dir) + "/.xtreemfs_vivaldi_coordinates";
  } else {
    vivaldi_filename = ".xtreemfs_vivaldi_coordinates";
  }
#elif defined __APPLE__
  struct passwd* pwd = getpwuid(getuid());
  if (pwd) {
    vivaldi_filename = string(pwd->pw_dir) + "/.xtreemfs_vivaldi_coordinates";
  } else {
    vivaldi_filename = ".xtreemfs_vivaldi_coordinates";
  }
#elif defined WIN32
  char* home_drive = getenv("HOMEDRIVE");
  char* home_path = getenv("HOMEPATH");
  if (home_drive && home_path) {
    vivaldi_filename = string(home_drive) + string(home_path)
                       + "/.xtreemfs_vivaldi_coordinates";
  } else {
    vivaldi_filename = ".xtreemfs_vivaldi_coordinates";
  }
#else
  vivaldi_filename = ".xtreemfs_vivaldi_coordinates";
#endif
  vivaldi_recalculation_interval_s = 1000 * 300; // in ms
  vivaldi_recalculation_epsilon_s = 1000 * 30; // in ms
  vivaldi_max_iterations_before_updating = 12;
  vivaldi_max_request_retries = 2;
<<<<<<< HEAD
=======
  vivaldi_zipf_generator_skew = 0.5;
>>>>>>> 79f400a9

  // Advanced XtreemFS options.
  periodic_file_size_updates_interval_s = 60;  // Default: 1 Minute.
  periodic_xcap_renewal_interval_s = 60;  // Default: 1 Minute.
  vivaldi_zipf_generator_skew = 0.5;

  // Internal options, not available from the command line interface.
  was_interrupted_function = NULL;

  // NOTE: Deprecated options are no longer needed as members

#ifndef WIN32
  // User mapping.
  user_mapping_type = UserMapping::kUnix;
#endif  // !WIN32

  all_descriptions_initialized_ = false;
}

void Options::GenerateProgramOptionsDescriptions() {
  if (all_descriptions_initialized_) {
    return;
  }

  // Init boost::program_options specific things, define options.
  general_.add_options()
    ("log-level,d",
        po::value(&log_level_string)->default_value(log_level_string),
        "EMERG|ALERT|CRIT|ERR|WARNING|NOTICE|INFO|DEBUG")
    ("log-file-path,l",
        po::value(&log_file_path)->default_value(log_file_path),
        "Path to log file.")
    ("help,h",
        po::value(&show_help)->zero_tokens(),
        "Display this text.")
    ("version,V",
        po::value(&show_version)->zero_tokens(),
        "Shows the version number.");

  optimizations_.add_options()
    ("metadata-cache-size",
        po::value(&metadata_cache_size)->default_value(metadata_cache_size),
        "Number of entries which will be cached."
        "\n(Set to 0 to disable the cache.)")
    ("metadata-cache-ttl-s",
        po::value(&metadata_cache_ttl_s)->default_value(metadata_cache_ttl_s),
        "Time to live after which cached entries will expire.")
    ("max-writeahead",
        po::value(&max_writeahead)->default_value(max_writeahead),
        "Maximum number of pending written bytes per file. Set this to 0"
        " to completely disable asynchronous writes)")
    ("max-writeahead-requests",
        po::value(&max_writeahead_requests)
            ->default_value(max_writeahead_requests),
        "Maximum number of pending write requests per file (Asynchronous writes"
        " will block if this or max-writeahead is reached first).")
    ("readdir-chunk-size",
        po::value(&readdir_chunk_size)->default_value(readdir_chunk_size),
        "Number of entries requested per readdir.");

  error_handling_.add_options()
    ("max-tries",
        po::value(&max_tries)->default_value(max_tries),
        "Maximum number of attempts to send a request (0 means infinite).")
    ("max-read-tries",
        po::value(&max_read_tries)->default_value(max_read_tries),
        "Maximum number of attempts to execute a read command (0 means infinite"
        ")."
#ifdef __linux
        "\n(If you use Fuse it's not possible to interrupt a read request, i.e."
        " do not set this value too high or to infinite.)"
#endif  // __linux
        )
    ("max-write-tries",
        po::value(&max_write_tries)->default_value(max_write_tries),
        "Maximum number of attempts to execute a write command (0 means "
        "infinite)."
#ifdef __linux
        "\n(Unlike read requests, write requests can get interrupted in "
        "Fuse.)"
#endif  // __linux
        )
    ("retry-delay",
        po::value(&retry_delay_s)->default_value(retry_delay_s),
        "Wait time after a request failed until next attempt (in seconds).")
    ("connect-timeout",
        po::value(&connect_timeout_s)->default_value(connect_timeout_s),
        "Timeout after which a connection attempt will be retried "
        "(in seconds).")
    ("request-timeout",
        po::value(&request_timeout_s)->default_value(request_timeout_s),
        "Timeout after which a request will be retried (in seconds).")
    ("linger-timeout",
        po::value(&linger_timeout_s)->default_value(linger_timeout_s),
        "Time after which idle connections will be closed (in seconds).");

  ssl_options_.add_options()
    ("pem-certificate-file-path",
        po::value(&ssl_pem_cert_path)->default_value(ssl_pem_cert_path),
        "PEM certificate file path")
    ("pem-private-key-file-path",
        po::value(&ssl_pem_key_path)->default_value(ssl_pem_key_path),
        "PEM private key file path")
    ("pem-private-key-passphrase",
        po::value(&ssl_pem_key_pass)->default_value(ssl_pem_key_pass),
        "PEM private key passphrase  (If the argument is set to '-', the user"
        " will be prompted for the passphrase.)")
    ("pkcs12-file-path",
        po::value(&ssl_pkcs12_path)->default_value(ssl_pkcs12_path),
        "PKCS#12 file path")
    ("pkcs12-passphrase",
        po::value(&ssl_pkcs12_pass)->default_value(ssl_pkcs12_pass),
        "PKCS#12 passphrase (If the argument is set to '-', the user will be"
        " prompted for the passphrase.)");

  grid_options_.add_options()
    ("grid-ssl",
        po::value(&grid_ssl)->zero_tokens(),
        "Explicitily use the XtreemFS Grid-SSL mode. Same as specifying "
        "pbrpcg:// in the volume URL.")
#ifdef WIN32
        ;
#else
    ("globus-gridmap",
        po::value(&grid_auth_mode_globus)->zero_tokens(),
        "Authorize using globus gridmap file.")
    ("unicore-gridmap",
        po::value(&grid_auth_mode_unicore)->zero_tokens(),
        "Authorize using unicore gridmap file.")
    ("gridmap-location",
        po::value(&grid_gridmap_location)->default_value(grid_gridmap_location),
        string("Location of the gridmap file.\n"
        "unicore default: " + grid_gridmap_location_default_unicore + "\n"
        "globus default: " + grid_gridmap_location_default_globus).c_str())
    ("gridmap-reload-interval-m",
        po::value(&grid_gridmap_reload_interval_m)
            ->default_value(grid_gridmap_reload_interval_m),
        "Interval (in minutes) after which the gridmap file will be checked for"
        " changes and reloaded if necessary.");
#endif  // WIN32

  vivaldi_options_.add_options()
      ("vivaldi-enable",
          po::value(&vivaldi_enable)->default_value(vivaldi_enable)
            ->zero_tokens(),
          "Enables the vivaldi coordinate calculation for the client.")
      ("vivaldi-enable-dir-updates",
          po::value(&vivaldi_enable_dir_updates)
            ->default_value(vivaldi_enable_dir_updates)->zero_tokens(),
          "Enables sending the coordinates to the DIR after each recalculation."
          " This is only needed to add the clients to the vivaldi visualisation"
          " at the cost of some additional traffic between client and DIR.")
      ("vivaldi-filename",
          po::value(&vivaldi_filename)->default_value(vivaldi_filename),
          "The file where the vivaldi coordinates should be saved after each "
          "recalculation.")
      ("vivaldi-recalculation-interval",
          po::value(&vivaldi_recalculation_interval_s)
            ->default_value(vivaldi_recalculation_interval_s),
          "The interval between coordinate recalculations in seconds. "
          "Also see vivaldi-"
          "recalculation-epsilon.")
      ("vivaldi-recalculation-epsilon",
          po::value(&vivaldi_recalculation_epsilon_s)
            ->default_value(vivaldi_recalculation_epsilon_s),
          "The recalculation interval will be randomly chosen from"
          " vivaldi-recalculation-inverval +/- vivaldi-recalculation-epsilon "
          "(Both in seconds).")
      ("vivaldi-max-iterations-before-updating",
          po::value(&vivaldi_max_iterations_before_updating)
            ->default_value(vivaldi_max_iterations_before_updating),
          "Number of coordinate recalculations before updating the list of OSDs.")
      ("vivaldi-max-request-retries",
          po::value(&vivaldi_max_request_retries)
            ->default_value(vivaldi_max_request_retries),
          "Maximal number of retries when requesting coordinates from another "
          "vivaldi node.");

  xtreemfs_advanced_options_.add_options()
    ("periodic-filesize-update-interval",
        po::value(&periodic_file_size_updates_interval_s),
        "Pause time (in seconds) between two invocations of the thread which "
        "writes back file size updates to the MRC in the background.")
    ("periodic-xcap-renewal-interval",
        po::value(&periodic_xcap_renewal_interval_s),
        "Pause time (in seconds) between two invocations of the thread which "
        "renews the XCap of all open file handles.")
    ("vivaldi-zipf-generator-skew",
        po::value(&vivaldi_zipf_generator_skew)
          ->default_value(vivaldi_zipf_generator_skew),
        "Skewness of the Zipf distribution used for vivaldi OSD selection");

  deprecated_options_.add_options()
    ("interrupt-signal",
        po::value<int>()->notifier(MsgOptionHandler<int>(
        "'interrupt-signal' is no longer supported")),
        "DEPRECATED (has no effect) - Retry of a request was interrupted if "
        "this signal was sent in earlier versions."
        );

  // These options are parsed
  all_descriptions_.add(general_).add(optimizations_).add(error_handling_)
      .add(ssl_options_).add(grid_options_).add(vivaldi_options_)
      .add(xtreemfs_advanced_options_).add(deprecated_options_);
  // These options are shown in the "-h" output
  visible_descriptions_.add(general_).add(optimizations_).add(error_handling_)
      .add(ssl_options_).add(grid_options_).add(vivaldi_options_);


  all_descriptions_initialized_ = true;
}

std::vector<std::string> Options::ParseCommandLine(int argc, char** argv) {
  GenerateProgramOptionsDescriptions();

  // Parse command line.
  boost::program_options::variables_map vm;
  try {
    po::store(po::command_line_parser(argc, argv)
        .options(all_descriptions_)
        .allow_unregistered()
        .style(style::default_style & ~style::allow_guessing)
        .run(), vm);
    po::notify(vm);
  } catch(const std::exception& e) {
    // Rethrow boost errors due to invalid command line parameters.
    throw InvalidCommandLineParametersException(string(e.what()));
  }

  po::parsed_options parsed = po::command_line_parser(argc, argv)
  .options(all_descriptions_)
  .allow_unregistered()
  .style(style::default_style & ~style::allow_guessing)
  .run();

  if (metadata_cache_size < readdir_chunk_size && metadata_cache_size != 0) {
    cerr << "Warning: Please set the metadata cache size at least as high as "
            "the readdir chunk size. (Currently: " << metadata_cache_size <<
            " < " << readdir_chunk_size << "). Otherwise you might experience"
            " a degraded performance."
         << endl << endl;
  }

  if (max_writeahead_requests < 1) {
    throw InvalidCommandLineParametersException("The maximum number of pending"
        " asynchronous writes (max-writeahead-requests) must be greater or"
        " equal 1. If you want to completely disable asynchronous writes,"
        " please set max-writeahead to 0. The value of max-writeahead-requests"
        " will be ignored then.");
  }

  if (max_writeahead != 0 && max_writeahead < 128 * 1024) {
    throw InvalidCommandLineParametersException("Please specify a writeahead"
        " size which is at least as high as the default object size of"
        " 131072 byes (128 kB).");
  }

  if (max_writeahead != 0 &&
      (max_writeahead_requests * 128 * 1024 > max_writeahead)) {
    cerr << "Information: The value max-writeahead-requests may be ineffective"
            " if you are writing buffers of a multiple of the object size"
            " (default 128kB), as it does currently limit the number of"
            " requests to:\n\t"
         << max_writeahead << " / " << " 128kB default object size = "
         << (max_writeahead / 128 / 1024) << "\n\t(which is lower than the set"
            " maximum number of requests: " << max_writeahead_requests << ").\n"
         << "The recommended max-writeahead for the current maximum number of"
            " pending writes is: " << (max_writeahead_requests * 128 * 1024)
         << endl << endl;
  }
  if (max_writeahead != 0 &&
      (max_writeahead > max_writeahead_requests * 128 * 1024)) {
    cerr << "Information: The value max-writeahead may be ineffective as the"
            " allowed maximum number of pending writes (max-writeahead-requests"
            " = " << max_writeahead_requests << ") does limit the maximum"
            " writeahead considering the default object size 128kB:\n\t"
         << "max write ahead of " << max_writeahead << " > " << "128kB default"
            " object size * " << max_writeahead_requests << " max write"
            " requests (= " << (128 * 1024 * max_writeahead_requests) <<
            " effective writeahead)."
         << endl << endl;
  }

  // Show help if no arguments given.
  if (argc == 1) {
    empty_arguments_list = true;
  }

#ifndef WIN32
  if (grid_auth_mode_globus && grid_auth_mode_unicore) {
    throw InvalidCommandLineParametersException("You can only use a Globus "
        "OR a Unicore gridmap file at the same time.");
  }
  if (grid_auth_mode_globus) {
    user_mapping_type = UserMapping::kGlobus;
    if (grid_gridmap_location.empty()) {
      grid_gridmap_location = grid_gridmap_location_default_globus;
    }
  }
  if (grid_auth_mode_unicore) {
    user_mapping_type = UserMapping::kUnicore;
    if (grid_gridmap_location.empty()) {
      grid_gridmap_location = grid_gridmap_location_default_unicore;
    }
  }
#endif  // !WIN32

  // PEM certificate _and_ private key are both required.
  if ((!ssl_pem_cert_path.empty() && ssl_pem_key_path.empty()) ||
      (!ssl_pem_key_path.empty() && ssl_pem_cert_path.empty())) {
    throw InvalidCommandLineParametersException(
        "If you use SSL and PEM files, you have to specify both the PEM"
        " certificate and the PEM private key.");
  }

  // PKCS#12 and PEM files are mutually exclusive.
  if (!ssl_pem_key_path.empty() && !ssl_pkcs12_path.empty()) {
    throw InvalidCommandLineParametersException("You can only use PEM files"
        " OR a PKCS#12 certificate. However, you specified both.");
  }

  // PKCS#12 and PEM Private Key password are mutually exclusive.
  if (!ssl_pem_key_pass.empty() && !ssl_pkcs12_pass.empty()) {
    throw InvalidCommandLineParametersException("You can only use PEM files"
        " OR a PKCS#12 certificate. However, you specified the password option"
        " for both.");
  }

  // If a SSL password was given via command line, clean the value from args.
  string to_be_cleaned_password;
  if (!ssl_pem_key_pass.empty() && ssl_pem_key_pass != "-") {
    to_be_cleaned_password = ssl_pem_key_pass;
  }
  if (!ssl_pkcs12_pass.empty() && ssl_pkcs12_pass != "-") {
    to_be_cleaned_password = ssl_pkcs12_pass;
  }
  if (!to_be_cleaned_password.empty()) {
    // Replace the password in all command line arguments. We don't know from
    // which argv[i] it was actually parsed, so we try them all.
    for (int i = 1; i < argc; i++) {
      const string arg(argv[i]);
      if (arg.find(to_be_cleaned_password) != string::npos) {
        memset(argv[i], 0, arg.length());
      }
    }
  }

  // If the passphrase parameter was specified, but not set, mark that the
  // password shall be read from stdin.
  if (!ssl_pem_key_path.empty() && ssl_pem_key_pass == "-") {
    ReadPasswordFromStdin(
        "No PEM private key passphrase was given. Please enter it now:",
        &ssl_pem_key_pass);
  }
  if (!ssl_pkcs12_path.empty() && ssl_pkcs12_pass == "-") {
    ReadPasswordFromStdin(
        "No PKCS#12 certificate passphrase was given. Please enter it now:",
        &ssl_pkcs12_pass);
  }

  // Return unparsed options.
  return po::collect_unrecognized(parsed.options, po::include_positional);
}

void Options::ParseURL(XtreemFSServiceType service_type) {
  int default_port;
  switch(service_type) {
    case kMRC:
      default_port = MRC_PBRPC_PORT_DEFAULT;
      break;
    case kDIR:
    default:
      default_port = DIR_PBRPC_PORT_DEFAULT;
      break;
  }

  PBRPCURL url_parser;
  url_parser.parseURL(xtreemfs_url, PBRPCURL::SCHEME_PBRPC, default_port);
  volume_name = url_parser.volume();
  service_address = url_parser.getAddress();
  protocol = url_parser.scheme();
}

std::string Options::ShowCommandLineHelp() {
  GenerateProgramOptionsDescriptions();
  ostringstream stream;
  stream << visible_descriptions_;
  return stream.str();
}

std::string Options::ShowCommandLineHelpVolumeCreationAndDeletion() {
  GenerateProgramOptionsDescriptions();
  ostringstream stream;
  stream << general_ << endl
         << ssl_options_ << endl
         << grid_options_;
  return stream.str();
}

std::string Options::ShowCommandLineHelpVolumeListing() {
  GenerateProgramOptionsDescriptions();
  ostringstream stream;
  stream << general_ << endl
         << ssl_options_;
  return stream.str();
}

std::string Options::ShowVersion(const std::string& component) {
  return component + " " + version_string;
}

bool Options::SSLEnabled() const {
  return !ssl_pem_cert_path.empty() || !ssl_pkcs12_path.empty();
}

xtreemfs::rpc::SSLOptions* Options::GenerateSSLOptions() const {
  xtreemfs::rpc::SSLOptions* opts = NULL;
  if (SSLEnabled()) {
    opts = new xtreemfs::rpc::SSLOptions(
        ssl_pem_key_path, ssl_pem_cert_path, ssl_pem_key_pass,  // PEM.
        ssl_pkcs12_path, ssl_pkcs12_pass,  // PKCS12.
        boost::asio::ssl::context::pem,
        grid_ssl || protocol == PBRPCURL::SCHEME_PBRPCG);
  }

  return opts;
}

void Options::ReadPasswordFromStdin(const std::string& msg,
                                    std::string* password) {
  cout << msg << endl;
  getline(cin, *password);
}

}  // namespace xtreemfs<|MERGE_RESOLUTION|>--- conflicted
+++ resolved
@@ -154,10 +154,6 @@
   vivaldi_recalculation_epsilon_s = 1000 * 30; // in ms
   vivaldi_max_iterations_before_updating = 12;
   vivaldi_max_request_retries = 2;
-<<<<<<< HEAD
-=======
-  vivaldi_zipf_generator_skew = 0.5;
->>>>>>> 79f400a9
 
   // Advanced XtreemFS options.
   periodic_file_size_updates_interval_s = 60;  // Default: 1 Minute.
