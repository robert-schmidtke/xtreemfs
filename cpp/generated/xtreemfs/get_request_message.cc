--- conflicted
+++ resolved
@@ -1,8 +1,4 @@
-<<<<<<< HEAD
-//automatically generated at Fri Apr 05 14:03:44 CEST 2013
-=======
-//automatically generated at Wed Aug 28 12:26:19 CEST 2013
->>>>>>> 5ec416b6
+//automatically generated at Wed Oct 30 10:58:13 CET 2013
 //(c) 2013. See LICENSE file for details.
 
 #include "xtreemfs/get_request_message.h"
@@ -10,10 +6,7 @@
 #include "xtreemfs/OSD.pb.h"
 #include "xtreemfs/MRC.pb.h"
 #include "include/Common.pb.h"
-<<<<<<< HEAD
 #include "xtreemfs/Scheduler.pb.h"
-=======
->>>>>>> 5ec416b6
 #include "xtreemfs/GlobalTypes.pb.h"
 #include "xtreemfs/DIR.pb.h"
 
@@ -316,6 +309,10 @@
           return new xtreemfs::pbrpc::emptyRequest();
           break;
         }
+        case 36: {
+          return new xtreemfs::pbrpc::xtreemfs_repair_objectRequest();
+          break;
+        }
         case 73: {
           return new xtreemfs::pbrpc::xtreemfs_rwr_fetchRequest();
           break;
