--- conflicted
+++ resolved
@@ -1,17 +1,13 @@
-<<<<<<< HEAD
-//automatically generated at Thu Apr 23 14:16:51 CEST 2015
-=======
-//automatically generated at Wed Oct 14 23:21:43 CEST 2015
->>>>>>> f0347eae
+//automatically generated at Mon Oct 26 10:41:57 CET 2015
 //(c) 2015. See LICENSE file for details.
 
 #include "xtreemfs/get_request_message.h"
 
+#include "xtreemfs/OSD.pb.h"
+#include "xtreemfs/MRC.pb.h"
 #include "include/Common.pb.h"
+#include "xtreemfs/GlobalTypes.pb.h"
 #include "xtreemfs/DIR.pb.h"
-#include "xtreemfs/GlobalTypes.pb.h"
-#include "xtreemfs/MRC.pb.h"
-#include "xtreemfs/OSD.pb.h"
 
 namespace xtreemfs {
 namespace pbrpc {
