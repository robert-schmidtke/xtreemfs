--- conflicted
+++ resolved
@@ -1,8 +1,4 @@
-<<<<<<< HEAD
-//automatically generated at Fri Oct 16 17:23:34 CEST 2015
-=======
-//automatically generated at Mon Oct 26 10:41:57 CET 2015
->>>>>>> cc40717f
+//automatically generated at Wed Oct 28 15:06:28 CET 2015
 //(c) 2015. See LICENSE file for details.
 
 #include "xtreemfs/get_request_message.h"
@@ -267,7 +263,7 @@
           return new xtreemfs::pbrpc::xtreemfs_get_xlocsetRequest();
           break;
         }
-        case 52: {
+        case 54: {
           return new xtreemfs::pbrpc::xtreemfs_reselect_osdsRequest();
           break;
         }
