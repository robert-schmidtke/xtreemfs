<<<<<<< HEAD
//automatically generated from MRC.proto at Thu Apr 23 14:16:51 CEST 2015
=======
//automatically generated from MRC.proto at Wed Oct 14 23:21:43 CEST 2015
>>>>>>> f0347eae
//(c) 2015. See LICENSE file for details.

#ifndef MRCSERVICECLIENT_H
#define MRCSERVICECLIENT_H

#include <stdint.h>
#include "pbrpc/RPC.pb.h"
#include "rpc/client.h"
#include "rpc/sync_callback.h"
#include "rpc/callback_interface.h"
#include "include/Common.pb.h"
#include "xtreemfs/DIR.pb.h"
#include "xtreemfs/GlobalTypes.pb.h"
#include "xtreemfs/MRC.pb.h"


namespace xtreemfs {
namespace pbrpc {
        using ::xtreemfs::rpc::Client;
        using ::xtreemfs::rpc::CallbackInterface;
        using ::xtreemfs::rpc::SyncCallback;

        class MRCServiceClient {

        public:
            MRCServiceClient(Client* client) : client_(client) {
            }

            virtual ~MRCServiceClient() {
            }

            void fsetattr(const std::string &address,
                const xtreemfs::pbrpc::Auth& auth,
                const xtreemfs::pbrpc::UserCredentials &creds,
                const xtreemfs::pbrpc::fsetattrRequest* request,
                CallbackInterface<xtreemfs::pbrpc::emptyResponse> *callback, void *context = NULL) {
                const char* data = NULL; uint32_t data_length = 0;
                client_->sendRequest(address, 20001, 2,
                     creds, auth, request, data, data_length, NULL,
                     context, callback);
            }

            SyncCallback<xtreemfs::pbrpc::emptyResponse>* fsetattr_sync(const std::string &address,
                const xtreemfs::pbrpc::Auth& auth,
                const xtreemfs::pbrpc::UserCredentials &creds
                , const xtreemfs::pbrpc::fsetattrRequest* request) {
                const char* data = NULL; uint32_t data_length = 0;
                SyncCallback<xtreemfs::pbrpc::emptyResponse>* sync_cb = new SyncCallback<xtreemfs::pbrpc::emptyResponse>();
                client_->sendRequest(address, 20001, 2,
                     creds, auth, request, data, data_length, NULL,
                     NULL, sync_cb);
                return sync_cb;
            }

            void ftruncate(const std::string &address,
                const xtreemfs::pbrpc::Auth& auth,
                const xtreemfs::pbrpc::UserCredentials &creds,
                const xtreemfs::pbrpc::XCap* request,
                CallbackInterface<xtreemfs::pbrpc::XCap> *callback, void *context = NULL) {
                const char* data = NULL; uint32_t data_length = 0;
                client_->sendRequest(address, 20001, 3,
                     creds, auth, request, data, data_length, new xtreemfs::pbrpc::XCap(),
                     context, callback);
            }

            SyncCallback<xtreemfs::pbrpc::XCap>* ftruncate_sync(const std::string &address,
                const xtreemfs::pbrpc::Auth& auth,
                const xtreemfs::pbrpc::UserCredentials &creds
                , const xtreemfs::pbrpc::XCap* request) {
                const char* data = NULL; uint32_t data_length = 0;
                SyncCallback<xtreemfs::pbrpc::XCap>* sync_cb = new SyncCallback<xtreemfs::pbrpc::XCap>();
                client_->sendRequest(address, 20001, 3,
                     creds, auth, request, data, data_length, new xtreemfs::pbrpc::XCap(),
                     NULL, sync_cb);
                return sync_cb;
            }

            void getattr(const std::string &address,
                const xtreemfs::pbrpc::Auth& auth,
                const xtreemfs::pbrpc::UserCredentials &creds,
                const xtreemfs::pbrpc::getattrRequest* request,
                CallbackInterface<xtreemfs::pbrpc::getattrResponse> *callback, void *context = NULL) {
                const char* data = NULL; uint32_t data_length = 0;
                client_->sendRequest(address, 20001, 4,
                     creds, auth, request, data, data_length, new xtreemfs::pbrpc::getattrResponse(),
                     context, callback);
            }

            SyncCallback<xtreemfs::pbrpc::getattrResponse>* getattr_sync(const std::string &address,
                const xtreemfs::pbrpc::Auth& auth,
                const xtreemfs::pbrpc::UserCredentials &creds
                , const xtreemfs::pbrpc::getattrRequest* request) {
                const char* data = NULL; uint32_t data_length = 0;
                SyncCallback<xtreemfs::pbrpc::getattrResponse>* sync_cb = new SyncCallback<xtreemfs::pbrpc::getattrResponse>();
                client_->sendRequest(address, 20001, 4,
                     creds, auth, request, data, data_length, new xtreemfs::pbrpc::getattrResponse(),
                     NULL, sync_cb);
                return sync_cb;
            }

            void getxattr(const std::string &address,
                const xtreemfs::pbrpc::Auth& auth,
                const xtreemfs::pbrpc::UserCredentials &creds,
                const xtreemfs::pbrpc::getxattrRequest* request,
                CallbackInterface<xtreemfs::pbrpc::getxattrResponse> *callback, void *context = NULL) {
                const char* data = NULL; uint32_t data_length = 0;
                client_->sendRequest(address, 20001, 5,
                     creds, auth, request, data, data_length, new xtreemfs::pbrpc::getxattrResponse(),
                     context, callback);
            }

            SyncCallback<xtreemfs::pbrpc::getxattrResponse>* getxattr_sync(const std::string &address,
                const xtreemfs::pbrpc::Auth& auth,
                const xtreemfs::pbrpc::UserCredentials &creds
                , const xtreemfs::pbrpc::getxattrRequest* request) {
                const char* data = NULL; uint32_t data_length = 0;
                SyncCallback<xtreemfs::pbrpc::getxattrResponse>* sync_cb = new SyncCallback<xtreemfs::pbrpc::getxattrResponse>();
                client_->sendRequest(address, 20001, 5,
                     creds, auth, request, data, data_length, new xtreemfs::pbrpc::getxattrResponse(),
                     NULL, sync_cb);
                return sync_cb;
            }

            void link(const std::string &address,
                const xtreemfs::pbrpc::Auth& auth,
                const xtreemfs::pbrpc::UserCredentials &creds,
                const xtreemfs::pbrpc::linkRequest* request,
                CallbackInterface<xtreemfs::pbrpc::timestampResponse> *callback, void *context = NULL) {
                const char* data = NULL; uint32_t data_length = 0;
                client_->sendRequest(address, 20001, 6,
                     creds, auth, request, data, data_length, new xtreemfs::pbrpc::timestampResponse(),
                     context, callback);
            }

            SyncCallback<xtreemfs::pbrpc::timestampResponse>* link_sync(const std::string &address,
                const xtreemfs::pbrpc::Auth& auth,
                const xtreemfs::pbrpc::UserCredentials &creds
                , const xtreemfs::pbrpc::linkRequest* request) {
                const char* data = NULL; uint32_t data_length = 0;
                SyncCallback<xtreemfs::pbrpc::timestampResponse>* sync_cb = new SyncCallback<xtreemfs::pbrpc::timestampResponse>();
                client_->sendRequest(address, 20001, 6,
                     creds, auth, request, data, data_length, new xtreemfs::pbrpc::timestampResponse(),
                     NULL, sync_cb);
                return sync_cb;
            }

            void listxattr(const std::string &address,
                const xtreemfs::pbrpc::Auth& auth,
                const xtreemfs::pbrpc::UserCredentials &creds,
                const xtreemfs::pbrpc::listxattrRequest* request,
                CallbackInterface<xtreemfs::pbrpc::listxattrResponse> *callback, void *context = NULL) {
                const char* data = NULL; uint32_t data_length = 0;
                client_->sendRequest(address, 20001, 7,
                     creds, auth, request, data, data_length, new xtreemfs::pbrpc::listxattrResponse(),
                     context, callback);
            }

            SyncCallback<xtreemfs::pbrpc::listxattrResponse>* listxattr_sync(const std::string &address,
                const xtreemfs::pbrpc::Auth& auth,
                const xtreemfs::pbrpc::UserCredentials &creds
                , const xtreemfs::pbrpc::listxattrRequest* request) {
                const char* data = NULL; uint32_t data_length = 0;
                SyncCallback<xtreemfs::pbrpc::listxattrResponse>* sync_cb = new SyncCallback<xtreemfs::pbrpc::listxattrResponse>();
                client_->sendRequest(address, 20001, 7,
                     creds, auth, request, data, data_length, new xtreemfs::pbrpc::listxattrResponse(),
                     NULL, sync_cb);
                return sync_cb;
            }

            void mkdir(const std::string &address,
                const xtreemfs::pbrpc::Auth& auth,
                const xtreemfs::pbrpc::UserCredentials &creds,
                const xtreemfs::pbrpc::mkdirRequest* request,
                CallbackInterface<xtreemfs::pbrpc::timestampResponse> *callback, void *context = NULL) {
                const char* data = NULL; uint32_t data_length = 0;
                client_->sendRequest(address, 20001, 8,
                     creds, auth, request, data, data_length, new xtreemfs::pbrpc::timestampResponse(),
                     context, callback);
            }

            SyncCallback<xtreemfs::pbrpc::timestampResponse>* mkdir_sync(const std::string &address,
                const xtreemfs::pbrpc::Auth& auth,
                const xtreemfs::pbrpc::UserCredentials &creds
                , const xtreemfs::pbrpc::mkdirRequest* request) {
                const char* data = NULL; uint32_t data_length = 0;
                SyncCallback<xtreemfs::pbrpc::timestampResponse>* sync_cb = new SyncCallback<xtreemfs::pbrpc::timestampResponse>();
                client_->sendRequest(address, 20001, 8,
                     creds, auth, request, data, data_length, new xtreemfs::pbrpc::timestampResponse(),
                     NULL, sync_cb);
                return sync_cb;
            }

            void open(const std::string &address,
                const xtreemfs::pbrpc::Auth& auth,
                const xtreemfs::pbrpc::UserCredentials &creds,
                const xtreemfs::pbrpc::openRequest* request,
                CallbackInterface<xtreemfs::pbrpc::openResponse> *callback, void *context = NULL) {
                const char* data = NULL; uint32_t data_length = 0;
                client_->sendRequest(address, 20001, 9,
                     creds, auth, request, data, data_length, new xtreemfs::pbrpc::openResponse(),
                     context, callback);
            }

            SyncCallback<xtreemfs::pbrpc::openResponse>* open_sync(const std::string &address,
                const xtreemfs::pbrpc::Auth& auth,
                const xtreemfs::pbrpc::UserCredentials &creds
                , const xtreemfs::pbrpc::openRequest* request) {
                const char* data = NULL; uint32_t data_length = 0;
                SyncCallback<xtreemfs::pbrpc::openResponse>* sync_cb = new SyncCallback<xtreemfs::pbrpc::openResponse>();
                client_->sendRequest(address, 20001, 9,
                     creds, auth, request, data, data_length, new xtreemfs::pbrpc::openResponse(),
                     NULL, sync_cb);
                return sync_cb;
            }

            void readdir(const std::string &address,
                const xtreemfs::pbrpc::Auth& auth,
                const xtreemfs::pbrpc::UserCredentials &creds,
                const xtreemfs::pbrpc::readdirRequest* request,
                CallbackInterface<xtreemfs::pbrpc::DirectoryEntries> *callback, void *context = NULL) {
                const char* data = NULL; uint32_t data_length = 0;
                client_->sendRequest(address, 20001, 10,
                     creds, auth, request, data, data_length, new xtreemfs::pbrpc::DirectoryEntries(),
                     context, callback);
            }

            SyncCallback<xtreemfs::pbrpc::DirectoryEntries>* readdir_sync(const std::string &address,
                const xtreemfs::pbrpc::Auth& auth,
                const xtreemfs::pbrpc::UserCredentials &creds
                , const xtreemfs::pbrpc::readdirRequest* request) {
                const char* data = NULL; uint32_t data_length = 0;
                SyncCallback<xtreemfs::pbrpc::DirectoryEntries>* sync_cb = new SyncCallback<xtreemfs::pbrpc::DirectoryEntries>();
                client_->sendRequest(address, 20001, 10,
                     creds, auth, request, data, data_length, new xtreemfs::pbrpc::DirectoryEntries(),
                     NULL, sync_cb);
                return sync_cb;
            }

            void readlink(const std::string &address,
                const xtreemfs::pbrpc::Auth& auth,
                const xtreemfs::pbrpc::UserCredentials &creds,
                const xtreemfs::pbrpc::readlinkRequest* request,
                CallbackInterface<xtreemfs::pbrpc::readlinkResponse> *callback, void *context = NULL) {
                const char* data = NULL; uint32_t data_length = 0;
                client_->sendRequest(address, 20001, 11,
                     creds, auth, request, data, data_length, new xtreemfs::pbrpc::readlinkResponse(),
                     context, callback);
            }

            SyncCallback<xtreemfs::pbrpc::readlinkResponse>* readlink_sync(const std::string &address,
                const xtreemfs::pbrpc::Auth& auth,
                const xtreemfs::pbrpc::UserCredentials &creds
                , const xtreemfs::pbrpc::readlinkRequest* request) {
                const char* data = NULL; uint32_t data_length = 0;
                SyncCallback<xtreemfs::pbrpc::readlinkResponse>* sync_cb = new SyncCallback<xtreemfs::pbrpc::readlinkResponse>();
                client_->sendRequest(address, 20001, 11,
                     creds, auth, request, data, data_length, new xtreemfs::pbrpc::readlinkResponse(),
                     NULL, sync_cb);
                return sync_cb;
            }

            void removexattr(const std::string &address,
                const xtreemfs::pbrpc::Auth& auth,
                const xtreemfs::pbrpc::UserCredentials &creds,
                const xtreemfs::pbrpc::removexattrRequest* request,
                CallbackInterface<xtreemfs::pbrpc::timestampResponse> *callback, void *context = NULL) {
                const char* data = NULL; uint32_t data_length = 0;
                client_->sendRequest(address, 20001, 12,
                     creds, auth, request, data, data_length, new xtreemfs::pbrpc::timestampResponse(),
                     context, callback);
            }

            SyncCallback<xtreemfs::pbrpc::timestampResponse>* removexattr_sync(const std::string &address,
                const xtreemfs::pbrpc::Auth& auth,
                const xtreemfs::pbrpc::UserCredentials &creds
                , const xtreemfs::pbrpc::removexattrRequest* request) {
                const char* data = NULL; uint32_t data_length = 0;
                SyncCallback<xtreemfs::pbrpc::timestampResponse>* sync_cb = new SyncCallback<xtreemfs::pbrpc::timestampResponse>();
                client_->sendRequest(address, 20001, 12,
                     creds, auth, request, data, data_length, new xtreemfs::pbrpc::timestampResponse(),
                     NULL, sync_cb);
                return sync_cb;
            }

            void rename(const std::string &address,
                const xtreemfs::pbrpc::Auth& auth,
                const xtreemfs::pbrpc::UserCredentials &creds,
                const xtreemfs::pbrpc::renameRequest* request,
                CallbackInterface<xtreemfs::pbrpc::renameResponse> *callback, void *context = NULL) {
                const char* data = NULL; uint32_t data_length = 0;
                client_->sendRequest(address, 20001, 13,
                     creds, auth, request, data, data_length, new xtreemfs::pbrpc::renameResponse(),
                     context, callback);
            }

            SyncCallback<xtreemfs::pbrpc::renameResponse>* rename_sync(const std::string &address,
                const xtreemfs::pbrpc::Auth& auth,
                const xtreemfs::pbrpc::UserCredentials &creds
                , const xtreemfs::pbrpc::renameRequest* request) {
                const char* data = NULL; uint32_t data_length = 0;
                SyncCallback<xtreemfs::pbrpc::renameResponse>* sync_cb = new SyncCallback<xtreemfs::pbrpc::renameResponse>();
                client_->sendRequest(address, 20001, 13,
                     creds, auth, request, data, data_length, new xtreemfs::pbrpc::renameResponse(),
                     NULL, sync_cb);
                return sync_cb;
            }

            void rmdir(const std::string &address,
                const xtreemfs::pbrpc::Auth& auth,
                const xtreemfs::pbrpc::UserCredentials &creds,
                const xtreemfs::pbrpc::rmdirRequest* request,
                CallbackInterface<xtreemfs::pbrpc::timestampResponse> *callback, void *context = NULL) {
                const char* data = NULL; uint32_t data_length = 0;
                client_->sendRequest(address, 20001, 14,
                     creds, auth, request, data, data_length, new xtreemfs::pbrpc::timestampResponse(),
                     context, callback);
            }

            SyncCallback<xtreemfs::pbrpc::timestampResponse>* rmdir_sync(const std::string &address,
                const xtreemfs::pbrpc::Auth& auth,
                const xtreemfs::pbrpc::UserCredentials &creds
                , const xtreemfs::pbrpc::rmdirRequest* request) {
                const char* data = NULL; uint32_t data_length = 0;
                SyncCallback<xtreemfs::pbrpc::timestampResponse>* sync_cb = new SyncCallback<xtreemfs::pbrpc::timestampResponse>();
                client_->sendRequest(address, 20001, 14,
                     creds, auth, request, data, data_length, new xtreemfs::pbrpc::timestampResponse(),
                     NULL, sync_cb);
                return sync_cb;
            }

            void setattr(const std::string &address,
                const xtreemfs::pbrpc::Auth& auth,
                const xtreemfs::pbrpc::UserCredentials &creds,
                const xtreemfs::pbrpc::setattrRequest* request,
                CallbackInterface<xtreemfs::pbrpc::timestampResponse> *callback, void *context = NULL) {
                const char* data = NULL; uint32_t data_length = 0;
                client_->sendRequest(address, 20001, 15,
                     creds, auth, request, data, data_length, new xtreemfs::pbrpc::timestampResponse(),
                     context, callback);
            }

            SyncCallback<xtreemfs::pbrpc::timestampResponse>* setattr_sync(const std::string &address,
                const xtreemfs::pbrpc::Auth& auth,
                const xtreemfs::pbrpc::UserCredentials &creds
                , const xtreemfs::pbrpc::setattrRequest* request) {
                const char* data = NULL; uint32_t data_length = 0;
                SyncCallback<xtreemfs::pbrpc::timestampResponse>* sync_cb = new SyncCallback<xtreemfs::pbrpc::timestampResponse>();
                client_->sendRequest(address, 20001, 15,
                     creds, auth, request, data, data_length, new xtreemfs::pbrpc::timestampResponse(),
                     NULL, sync_cb);
                return sync_cb;
            }

            void setxattr(const std::string &address,
                const xtreemfs::pbrpc::Auth& auth,
                const xtreemfs::pbrpc::UserCredentials &creds,
                const xtreemfs::pbrpc::setxattrRequest* request,
                CallbackInterface<xtreemfs::pbrpc::timestampResponse> *callback, void *context = NULL) {
                const char* data = NULL; uint32_t data_length = 0;
                client_->sendRequest(address, 20001, 16,
                     creds, auth, request, data, data_length, new xtreemfs::pbrpc::timestampResponse(),
                     context, callback);
            }

            SyncCallback<xtreemfs::pbrpc::timestampResponse>* setxattr_sync(const std::string &address,
                const xtreemfs::pbrpc::Auth& auth,
                const xtreemfs::pbrpc::UserCredentials &creds
                , const xtreemfs::pbrpc::setxattrRequest* request) {
                const char* data = NULL; uint32_t data_length = 0;
                SyncCallback<xtreemfs::pbrpc::timestampResponse>* sync_cb = new SyncCallback<xtreemfs::pbrpc::timestampResponse>();
                client_->sendRequest(address, 20001, 16,
                     creds, auth, request, data, data_length, new xtreemfs::pbrpc::timestampResponse(),
                     NULL, sync_cb);
                return sync_cb;
            }

            void statvfs(const std::string &address,
                const xtreemfs::pbrpc::Auth& auth,
                const xtreemfs::pbrpc::UserCredentials &creds,
                const xtreemfs::pbrpc::statvfsRequest* request,
                CallbackInterface<xtreemfs::pbrpc::StatVFS> *callback, void *context = NULL) {
                const char* data = NULL; uint32_t data_length = 0;
                client_->sendRequest(address, 20001, 17,
                     creds, auth, request, data, data_length, new xtreemfs::pbrpc::StatVFS(),
                     context, callback);
            }

            SyncCallback<xtreemfs::pbrpc::StatVFS>* statvfs_sync(const std::string &address,
                const xtreemfs::pbrpc::Auth& auth,
                const xtreemfs::pbrpc::UserCredentials &creds
                , const xtreemfs::pbrpc::statvfsRequest* request) {
                const char* data = NULL; uint32_t data_length = 0;
                SyncCallback<xtreemfs::pbrpc::StatVFS>* sync_cb = new SyncCallback<xtreemfs::pbrpc::StatVFS>();
                client_->sendRequest(address, 20001, 17,
                     creds, auth, request, data, data_length, new xtreemfs::pbrpc::StatVFS(),
                     NULL, sync_cb);
                return sync_cb;
            }

            void symlink(const std::string &address,
                const xtreemfs::pbrpc::Auth& auth,
                const xtreemfs::pbrpc::UserCredentials &creds,
                const xtreemfs::pbrpc::symlinkRequest* request,
                CallbackInterface<xtreemfs::pbrpc::timestampResponse> *callback, void *context = NULL) {
                const char* data = NULL; uint32_t data_length = 0;
                client_->sendRequest(address, 20001, 18,
                     creds, auth, request, data, data_length, new xtreemfs::pbrpc::timestampResponse(),
                     context, callback);
            }

            SyncCallback<xtreemfs::pbrpc::timestampResponse>* symlink_sync(const std::string &address,
                const xtreemfs::pbrpc::Auth& auth,
                const xtreemfs::pbrpc::UserCredentials &creds
                , const xtreemfs::pbrpc::symlinkRequest* request) {
                const char* data = NULL; uint32_t data_length = 0;
                SyncCallback<xtreemfs::pbrpc::timestampResponse>* sync_cb = new SyncCallback<xtreemfs::pbrpc::timestampResponse>();
                client_->sendRequest(address, 20001, 18,
                     creds, auth, request, data, data_length, new xtreemfs::pbrpc::timestampResponse(),
                     NULL, sync_cb);
                return sync_cb;
            }

            void unlink(const std::string &address,
                const xtreemfs::pbrpc::Auth& auth,
                const xtreemfs::pbrpc::UserCredentials &creds,
                const xtreemfs::pbrpc::unlinkRequest* request,
                CallbackInterface<xtreemfs::pbrpc::unlinkResponse> *callback, void *context = NULL) {
                const char* data = NULL; uint32_t data_length = 0;
                client_->sendRequest(address, 20001, 19,
                     creds, auth, request, data, data_length, new xtreemfs::pbrpc::unlinkResponse(),
                     context, callback);
            }

            SyncCallback<xtreemfs::pbrpc::unlinkResponse>* unlink_sync(const std::string &address,
                const xtreemfs::pbrpc::Auth& auth,
                const xtreemfs::pbrpc::UserCredentials &creds
                , const xtreemfs::pbrpc::unlinkRequest* request) {
                const char* data = NULL; uint32_t data_length = 0;
                SyncCallback<xtreemfs::pbrpc::unlinkResponse>* sync_cb = new SyncCallback<xtreemfs::pbrpc::unlinkResponse>();
                client_->sendRequest(address, 20001, 19,
                     creds, auth, request, data, data_length, new xtreemfs::pbrpc::unlinkResponse(),
                     NULL, sync_cb);
                return sync_cb;
            }

            void access(const std::string &address,
                const xtreemfs::pbrpc::Auth& auth,
                const xtreemfs::pbrpc::UserCredentials &creds,
                const xtreemfs::pbrpc::accessRequest* request,
                CallbackInterface<xtreemfs::pbrpc::emptyResponse> *callback, void *context = NULL) {
                const char* data = NULL; uint32_t data_length = 0;
                client_->sendRequest(address, 20001, 20,
                     creds, auth, request, data, data_length, NULL,
                     context, callback);
            }

            SyncCallback<xtreemfs::pbrpc::emptyResponse>* access_sync(const std::string &address,
                const xtreemfs::pbrpc::Auth& auth,
                const xtreemfs::pbrpc::UserCredentials &creds
                , const xtreemfs::pbrpc::accessRequest* request) {
                const char* data = NULL; uint32_t data_length = 0;
                SyncCallback<xtreemfs::pbrpc::emptyResponse>* sync_cb = new SyncCallback<xtreemfs::pbrpc::emptyResponse>();
                client_->sendRequest(address, 20001, 20,
                     creds, auth, request, data, data_length, NULL,
                     NULL, sync_cb);
                return sync_cb;
            }

            void xtreemfs_checkpoint(const std::string &address,
                const xtreemfs::pbrpc::Auth& auth,
                const xtreemfs::pbrpc::UserCredentials &creds,
                CallbackInterface<xtreemfs::pbrpc::emptyResponse> *callback, void *context = NULL) {
                const char* data = NULL; uint32_t data_length = 0;
                xtreemfs::pbrpc::emptyRequest* request = NULL;
                client_->sendRequest(address, 20001, 30,
                     creds, auth, request, data, data_length, NULL,
                     context, callback);
            }

            SyncCallback<xtreemfs::pbrpc::emptyResponse>* xtreemfs_checkpoint_sync(const std::string &address,
                const xtreemfs::pbrpc::Auth& auth,
                const xtreemfs::pbrpc::UserCredentials &creds) {
                const char* data = NULL; uint32_t data_length = 0;
                xtreemfs::pbrpc::emptyRequest* request = NULL;
                SyncCallback<xtreemfs::pbrpc::emptyResponse>* sync_cb = new SyncCallback<xtreemfs::pbrpc::emptyResponse>();
                client_->sendRequest(address, 20001, 30,
                     creds, auth, request, data, data_length, NULL,
                     NULL, sync_cb);
                return sync_cb;
            }

            void xtreemfs_check_file_exists(const std::string &address,
                const xtreemfs::pbrpc::Auth& auth,
                const xtreemfs::pbrpc::UserCredentials &creds,
                const xtreemfs::pbrpc::xtreemfs_check_file_existsRequest* request,
                CallbackInterface<xtreemfs::pbrpc::xtreemfs_check_file_existsResponse> *callback, void *context = NULL) {
                const char* data = NULL; uint32_t data_length = 0;
                client_->sendRequest(address, 20001, 31,
                     creds, auth, request, data, data_length, new xtreemfs::pbrpc::xtreemfs_check_file_existsResponse(),
                     context, callback);
            }

            SyncCallback<xtreemfs::pbrpc::xtreemfs_check_file_existsResponse>* xtreemfs_check_file_exists_sync(const std::string &address,
                const xtreemfs::pbrpc::Auth& auth,
                const xtreemfs::pbrpc::UserCredentials &creds
                , const xtreemfs::pbrpc::xtreemfs_check_file_existsRequest* request) {
                const char* data = NULL; uint32_t data_length = 0;
                SyncCallback<xtreemfs::pbrpc::xtreemfs_check_file_existsResponse>* sync_cb = new SyncCallback<xtreemfs::pbrpc::xtreemfs_check_file_existsResponse>();
                client_->sendRequest(address, 20001, 31,
                     creds, auth, request, data, data_length, new xtreemfs::pbrpc::xtreemfs_check_file_existsResponse(),
                     NULL, sync_cb);
                return sync_cb;
            }

            void xtreemfs_clear_vouchers(const std::string &address,
                const xtreemfs::pbrpc::Auth& auth,
                const xtreemfs::pbrpc::UserCredentials &creds,
                const xtreemfs::pbrpc::xtreemfs_clear_vouchersRequest* request,
                CallbackInterface<xtreemfs::pbrpc::emptyResponse> *callback, void *context = NULL) {
                const char* data = NULL; uint32_t data_length = 0;
                client_->sendRequest(address, 20001, 52,
                     creds, auth, request, data, data_length, NULL,
                     context, callback);
            }

            SyncCallback<xtreemfs::pbrpc::emptyResponse>* xtreemfs_clear_vouchers_sync(const std::string &address,
                const xtreemfs::pbrpc::Auth& auth,
                const xtreemfs::pbrpc::UserCredentials &creds
                , const xtreemfs::pbrpc::xtreemfs_clear_vouchersRequest* request) {
                const char* data = NULL; uint32_t data_length = 0;
                SyncCallback<xtreemfs::pbrpc::emptyResponse>* sync_cb = new SyncCallback<xtreemfs::pbrpc::emptyResponse>();
                client_->sendRequest(address, 20001, 52,
                     creds, auth, request, data, data_length, NULL,
                     NULL, sync_cb);
                return sync_cb;
            }

            void xtreemfs_dump_database(const std::string &address,
                const xtreemfs::pbrpc::Auth& auth,
                const xtreemfs::pbrpc::UserCredentials &creds,
                const xtreemfs::pbrpc::xtreemfs_dump_restore_databaseRequest* request,
                CallbackInterface<xtreemfs::pbrpc::emptyResponse> *callback, void *context = NULL) {
                const char* data = NULL; uint32_t data_length = 0;
                client_->sendRequest(address, 20001, 32,
                     creds, auth, request, data, data_length, NULL,
                     context, callback);
            }

            SyncCallback<xtreemfs::pbrpc::emptyResponse>* xtreemfs_dump_database_sync(const std::string &address,
                const xtreemfs::pbrpc::Auth& auth,
                const xtreemfs::pbrpc::UserCredentials &creds
                , const xtreemfs::pbrpc::xtreemfs_dump_restore_databaseRequest* request) {
                const char* data = NULL; uint32_t data_length = 0;
                SyncCallback<xtreemfs::pbrpc::emptyResponse>* sync_cb = new SyncCallback<xtreemfs::pbrpc::emptyResponse>();
                client_->sendRequest(address, 20001, 32,
                     creds, auth, request, data, data_length, NULL,
                     NULL, sync_cb);
                return sync_cb;
            }

            void xtreemfs_get_suitable_osds(const std::string &address,
                const xtreemfs::pbrpc::Auth& auth,
                const xtreemfs::pbrpc::UserCredentials &creds,
                const xtreemfs::pbrpc::xtreemfs_get_suitable_osdsRequest* request,
                CallbackInterface<xtreemfs::pbrpc::xtreemfs_get_suitable_osdsResponse> *callback, void *context = NULL) {
                const char* data = NULL; uint32_t data_length = 0;
                client_->sendRequest(address, 20001, 33,
                     creds, auth, request, data, data_length, new xtreemfs::pbrpc::xtreemfs_get_suitable_osdsResponse(),
                     context, callback);
            }

            SyncCallback<xtreemfs::pbrpc::xtreemfs_get_suitable_osdsResponse>* xtreemfs_get_suitable_osds_sync(const std::string &address,
                const xtreemfs::pbrpc::Auth& auth,
                const xtreemfs::pbrpc::UserCredentials &creds
                , const xtreemfs::pbrpc::xtreemfs_get_suitable_osdsRequest* request) {
                const char* data = NULL; uint32_t data_length = 0;
                SyncCallback<xtreemfs::pbrpc::xtreemfs_get_suitable_osdsResponse>* sync_cb = new SyncCallback<xtreemfs::pbrpc::xtreemfs_get_suitable_osdsResponse>();
                client_->sendRequest(address, 20001, 33,
                     creds, auth, request, data, data_length, new xtreemfs::pbrpc::xtreemfs_get_suitable_osdsResponse(),
                     NULL, sync_cb);
                return sync_cb;
            }

            void xtreemfs_internal_debug(const std::string &address,
                const xtreemfs::pbrpc::Auth& auth,
                const xtreemfs::pbrpc::UserCredentials &creds,
                const xtreemfs::pbrpc::stringMessage* request,
                CallbackInterface<xtreemfs::pbrpc::stringMessage> *callback, void *context = NULL) {
                const char* data = NULL; uint32_t data_length = 0;
                client_->sendRequest(address, 20001, 34,
                     creds, auth, request, data, data_length, new xtreemfs::pbrpc::stringMessage(),
                     context, callback);
            }

            SyncCallback<xtreemfs::pbrpc::stringMessage>* xtreemfs_internal_debug_sync(const std::string &address,
                const xtreemfs::pbrpc::Auth& auth,
                const xtreemfs::pbrpc::UserCredentials &creds
                , const xtreemfs::pbrpc::stringMessage* request) {
                const char* data = NULL; uint32_t data_length = 0;
                SyncCallback<xtreemfs::pbrpc::stringMessage>* sync_cb = new SyncCallback<xtreemfs::pbrpc::stringMessage>();
                client_->sendRequest(address, 20001, 34,
                     creds, auth, request, data, data_length, new xtreemfs::pbrpc::stringMessage(),
                     NULL, sync_cb);
                return sync_cb;
            }

            void xtreemfs_listdir(const std::string &address,
                const xtreemfs::pbrpc::Auth& auth,
                const xtreemfs::pbrpc::UserCredentials &creds,
                const xtreemfs::pbrpc::xtreemfs_listdirRequest* request,
                CallbackInterface<xtreemfs::pbrpc::xtreemfs_listdirResponse> *callback, void *context = NULL) {
                const char* data = NULL; uint32_t data_length = 0;
                client_->sendRequest(address, 20001, 35,
                     creds, auth, request, data, data_length, new xtreemfs::pbrpc::xtreemfs_listdirResponse(),
                     context, callback);
            }

            SyncCallback<xtreemfs::pbrpc::xtreemfs_listdirResponse>* xtreemfs_listdir_sync(const std::string &address,
                const xtreemfs::pbrpc::Auth& auth,
                const xtreemfs::pbrpc::UserCredentials &creds
                , const xtreemfs::pbrpc::xtreemfs_listdirRequest* request) {
                const char* data = NULL; uint32_t data_length = 0;
                SyncCallback<xtreemfs::pbrpc::xtreemfs_listdirResponse>* sync_cb = new SyncCallback<xtreemfs::pbrpc::xtreemfs_listdirResponse>();
                client_->sendRequest(address, 20001, 35,
                     creds, auth, request, data, data_length, new xtreemfs::pbrpc::xtreemfs_listdirResponse(),
                     NULL, sync_cb);
                return sync_cb;
            }

            void xtreemfs_lsvol(const std::string &address,
                const xtreemfs::pbrpc::Auth& auth,
                const xtreemfs::pbrpc::UserCredentials &creds,
                CallbackInterface<xtreemfs::pbrpc::Volumes> *callback, void *context = NULL) {
                const char* data = NULL; uint32_t data_length = 0;
                xtreemfs::pbrpc::emptyRequest* request = NULL;
                client_->sendRequest(address, 20001, 36,
                     creds, auth, request, data, data_length, new xtreemfs::pbrpc::Volumes(),
                     context, callback);
            }

            SyncCallback<xtreemfs::pbrpc::Volumes>* xtreemfs_lsvol_sync(const std::string &address,
                const xtreemfs::pbrpc::Auth& auth,
                const xtreemfs::pbrpc::UserCredentials &creds) {
                const char* data = NULL; uint32_t data_length = 0;
                xtreemfs::pbrpc::emptyRequest* request = NULL;
                SyncCallback<xtreemfs::pbrpc::Volumes>* sync_cb = new SyncCallback<xtreemfs::pbrpc::Volumes>();
                client_->sendRequest(address, 20001, 36,
                     creds, auth, request, data, data_length, new xtreemfs::pbrpc::Volumes(),
                     NULL, sync_cb);
                return sync_cb;
            }

            void xtreemfs_mkvol(const std::string &address,
                const xtreemfs::pbrpc::Auth& auth,
                const xtreemfs::pbrpc::UserCredentials &creds,
                const xtreemfs::pbrpc::Volume* request,
                CallbackInterface<xtreemfs::pbrpc::emptyResponse> *callback, void *context = NULL) {
                const char* data = NULL; uint32_t data_length = 0;
                client_->sendRequest(address, 20001, 47,
                     creds, auth, request, data, data_length, NULL,
                     context, callback);
            }

            SyncCallback<xtreemfs::pbrpc::emptyResponse>* xtreemfs_mkvol_sync(const std::string &address,
                const xtreemfs::pbrpc::Auth& auth,
                const xtreemfs::pbrpc::UserCredentials &creds
                , const xtreemfs::pbrpc::Volume* request) {
                const char* data = NULL; uint32_t data_length = 0;
                SyncCallback<xtreemfs::pbrpc::emptyResponse>* sync_cb = new SyncCallback<xtreemfs::pbrpc::emptyResponse>();
                client_->sendRequest(address, 20001, 47,
                     creds, auth, request, data, data_length, NULL,
                     NULL, sync_cb);
                return sync_cb;
            }

            void xtreemfs_renew_capability(const std::string &address,
                const xtreemfs::pbrpc::Auth& auth,
                const xtreemfs::pbrpc::UserCredentials &creds,
                const xtreemfs::pbrpc::XCap* request,
                CallbackInterface<xtreemfs::pbrpc::XCap> *callback, void *context = NULL) {
                const char* data = NULL; uint32_t data_length = 0;
                client_->sendRequest(address, 20001, 37,
                     creds, auth, request, data, data_length, new xtreemfs::pbrpc::XCap(),
                     context, callback);
            }

            SyncCallback<xtreemfs::pbrpc::XCap>* xtreemfs_renew_capability_sync(const std::string &address,
                const xtreemfs::pbrpc::Auth& auth,
                const xtreemfs::pbrpc::UserCredentials &creds
                , const xtreemfs::pbrpc::XCap* request) {
                const char* data = NULL; uint32_t data_length = 0;
                SyncCallback<xtreemfs::pbrpc::XCap>* sync_cb = new SyncCallback<xtreemfs::pbrpc::XCap>();
                client_->sendRequest(address, 20001, 37,
                     creds, auth, request, data, data_length, new xtreemfs::pbrpc::XCap(),
                     NULL, sync_cb);
                return sync_cb;
            }

            void xtreemfs_renew_capability_and_voucher(const std::string &address,
                const xtreemfs::pbrpc::Auth& auth,
                const xtreemfs::pbrpc::UserCredentials &creds,
                const xtreemfs::pbrpc::xtreemfs_renew_capabilityRequest* request,
                CallbackInterface<xtreemfs::pbrpc::XCap> *callback, void *context = NULL) {
                const char* data = NULL; uint32_t data_length = 0;
                client_->sendRequest(address, 20001, 53,
                     creds, auth, request, data, data_length, new xtreemfs::pbrpc::XCap(),
                     context, callback);
            }

            SyncCallback<xtreemfs::pbrpc::XCap>* xtreemfs_renew_capability_and_voucher_sync(const std::string &address,
                const xtreemfs::pbrpc::Auth& auth,
                const xtreemfs::pbrpc::UserCredentials &creds
                , const xtreemfs::pbrpc::xtreemfs_renew_capabilityRequest* request) {
                const char* data = NULL; uint32_t data_length = 0;
                SyncCallback<xtreemfs::pbrpc::XCap>* sync_cb = new SyncCallback<xtreemfs::pbrpc::XCap>();
                client_->sendRequest(address, 20001, 53,
                     creds, auth, request, data, data_length, new xtreemfs::pbrpc::XCap(),
                     NULL, sync_cb);
                return sync_cb;
            }

            void xtreemfs_replication_to_master(const std::string &address,
                const xtreemfs::pbrpc::Auth& auth,
                const xtreemfs::pbrpc::UserCredentials &creds,
                CallbackInterface<xtreemfs::pbrpc::emptyResponse> *callback, void *context = NULL) {
                const char* data = NULL; uint32_t data_length = 0;
                xtreemfs::pbrpc::emptyRequest* request = NULL;
                client_->sendRequest(address, 20001, 38,
                     creds, auth, request, data, data_length, NULL,
                     context, callback);
            }

            SyncCallback<xtreemfs::pbrpc::emptyResponse>* xtreemfs_replication_to_master_sync(const std::string &address,
                const xtreemfs::pbrpc::Auth& auth,
                const xtreemfs::pbrpc::UserCredentials &creds) {
                const char* data = NULL; uint32_t data_length = 0;
                xtreemfs::pbrpc::emptyRequest* request = NULL;
                SyncCallback<xtreemfs::pbrpc::emptyResponse>* sync_cb = new SyncCallback<xtreemfs::pbrpc::emptyResponse>();
                client_->sendRequest(address, 20001, 38,
                     creds, auth, request, data, data_length, NULL,
                     NULL, sync_cb);
                return sync_cb;
            }

            void xtreemfs_replica_add(const std::string &address,
                const xtreemfs::pbrpc::Auth& auth,
                const xtreemfs::pbrpc::UserCredentials &creds,
                const xtreemfs::pbrpc::xtreemfs_replica_addRequest* request,
                CallbackInterface<xtreemfs::pbrpc::emptyResponse> *callback, void *context = NULL) {
                const char* data = NULL; uint32_t data_length = 0;
                client_->sendRequest(address, 20001, 39,
                     creds, auth, request, data, data_length, NULL,
                     context, callback);
            }

            SyncCallback<xtreemfs::pbrpc::emptyResponse>* xtreemfs_replica_add_sync(const std::string &address,
                const xtreemfs::pbrpc::Auth& auth,
                const xtreemfs::pbrpc::UserCredentials &creds
                , const xtreemfs::pbrpc::xtreemfs_replica_addRequest* request) {
                const char* data = NULL; uint32_t data_length = 0;
                SyncCallback<xtreemfs::pbrpc::emptyResponse>* sync_cb = new SyncCallback<xtreemfs::pbrpc::emptyResponse>();
                client_->sendRequest(address, 20001, 39,
                     creds, auth, request, data, data_length, NULL,
                     NULL, sync_cb);
                return sync_cb;
            }

            void xtreemfs_replica_list(const std::string &address,
                const xtreemfs::pbrpc::Auth& auth,
                const xtreemfs::pbrpc::UserCredentials &creds,
                const xtreemfs::pbrpc::xtreemfs_replica_listRequest* request,
                CallbackInterface<xtreemfs::pbrpc::Replicas> *callback, void *context = NULL) {
                const char* data = NULL; uint32_t data_length = 0;
                client_->sendRequest(address, 20001, 40,
                     creds, auth, request, data, data_length, new xtreemfs::pbrpc::Replicas(),
                     context, callback);
            }

            SyncCallback<xtreemfs::pbrpc::Replicas>* xtreemfs_replica_list_sync(const std::string &address,
                const xtreemfs::pbrpc::Auth& auth,
                const xtreemfs::pbrpc::UserCredentials &creds
                , const xtreemfs::pbrpc::xtreemfs_replica_listRequest* request) {
                const char* data = NULL; uint32_t data_length = 0;
                SyncCallback<xtreemfs::pbrpc::Replicas>* sync_cb = new SyncCallback<xtreemfs::pbrpc::Replicas>();
                client_->sendRequest(address, 20001, 40,
                     creds, auth, request, data, data_length, new xtreemfs::pbrpc::Replicas(),
                     NULL, sync_cb);
                return sync_cb;
            }

            void xtreemfs_replica_remove(const std::string &address,
                const xtreemfs::pbrpc::Auth& auth,
                const xtreemfs::pbrpc::UserCredentials &creds,
                const xtreemfs::pbrpc::xtreemfs_replica_removeRequest* request,
                CallbackInterface<xtreemfs::pbrpc::FileCredentials> *callback, void *context = NULL) {
                const char* data = NULL; uint32_t data_length = 0;
                client_->sendRequest(address, 20001, 41,
                     creds, auth, request, data, data_length, new xtreemfs::pbrpc::FileCredentials(),
                     context, callback);
            }

            SyncCallback<xtreemfs::pbrpc::FileCredentials>* xtreemfs_replica_remove_sync(const std::string &address,
                const xtreemfs::pbrpc::Auth& auth,
                const xtreemfs::pbrpc::UserCredentials &creds
                , const xtreemfs::pbrpc::xtreemfs_replica_removeRequest* request) {
                const char* data = NULL; uint32_t data_length = 0;
                SyncCallback<xtreemfs::pbrpc::FileCredentials>* sync_cb = new SyncCallback<xtreemfs::pbrpc::FileCredentials>();
                client_->sendRequest(address, 20001, 41,
                     creds, auth, request, data, data_length, new xtreemfs::pbrpc::FileCredentials(),
                     NULL, sync_cb);
                return sync_cb;
            }

            void xtreemfs_restore_database(const std::string &address,
                const xtreemfs::pbrpc::Auth& auth,
                const xtreemfs::pbrpc::UserCredentials &creds,
                const xtreemfs::pbrpc::xtreemfs_dump_restore_databaseRequest* request,
                CallbackInterface<xtreemfs::pbrpc::emptyResponse> *callback, void *context = NULL) {
                const char* data = NULL; uint32_t data_length = 0;
                client_->sendRequest(address, 20001, 42,
                     creds, auth, request, data, data_length, NULL,
                     context, callback);
            }

            SyncCallback<xtreemfs::pbrpc::emptyResponse>* xtreemfs_restore_database_sync(const std::string &address,
                const xtreemfs::pbrpc::Auth& auth,
                const xtreemfs::pbrpc::UserCredentials &creds
                , const xtreemfs::pbrpc::xtreemfs_dump_restore_databaseRequest* request) {
                const char* data = NULL; uint32_t data_length = 0;
                SyncCallback<xtreemfs::pbrpc::emptyResponse>* sync_cb = new SyncCallback<xtreemfs::pbrpc::emptyResponse>();
                client_->sendRequest(address, 20001, 42,
                     creds, auth, request, data, data_length, NULL,
                     NULL, sync_cb);
                return sync_cb;
            }

            void xtreemfs_restore_file(const std::string &address,
                const xtreemfs::pbrpc::Auth& auth,
                const xtreemfs::pbrpc::UserCredentials &creds,
                const xtreemfs::pbrpc::xtreemfs_restore_fileRequest* request,
                CallbackInterface<xtreemfs::pbrpc::emptyResponse> *callback, void *context = NULL) {
                const char* data = NULL; uint32_t data_length = 0;
                client_->sendRequest(address, 20001, 43,
                     creds, auth, request, data, data_length, NULL,
                     context, callback);
            }

            SyncCallback<xtreemfs::pbrpc::emptyResponse>* xtreemfs_restore_file_sync(const std::string &address,
                const xtreemfs::pbrpc::Auth& auth,
                const xtreemfs::pbrpc::UserCredentials &creds
                , const xtreemfs::pbrpc::xtreemfs_restore_fileRequest* request) {
                const char* data = NULL; uint32_t data_length = 0;
                SyncCallback<xtreemfs::pbrpc::emptyResponse>* sync_cb = new SyncCallback<xtreemfs::pbrpc::emptyResponse>();
                client_->sendRequest(address, 20001, 43,
                     creds, auth, request, data, data_length, NULL,
                     NULL, sync_cb);
                return sync_cb;
            }

            void xtreemfs_rmvol(const std::string &address,
                const xtreemfs::pbrpc::Auth& auth,
                const xtreemfs::pbrpc::UserCredentials &creds,
                const xtreemfs::pbrpc::xtreemfs_rmvolRequest* request,
                CallbackInterface<xtreemfs::pbrpc::emptyResponse> *callback, void *context = NULL) {
                const char* data = NULL; uint32_t data_length = 0;
                client_->sendRequest(address, 20001, 44,
                     creds, auth, request, data, data_length, NULL,
                     context, callback);
            }

            SyncCallback<xtreemfs::pbrpc::emptyResponse>* xtreemfs_rmvol_sync(const std::string &address,
                const xtreemfs::pbrpc::Auth& auth,
                const xtreemfs::pbrpc::UserCredentials &creds
                , const xtreemfs::pbrpc::xtreemfs_rmvolRequest* request) {
                const char* data = NULL; uint32_t data_length = 0;
                SyncCallback<xtreemfs::pbrpc::emptyResponse>* sync_cb = new SyncCallback<xtreemfs::pbrpc::emptyResponse>();
                client_->sendRequest(address, 20001, 44,
                     creds, auth, request, data, data_length, NULL,
                     NULL, sync_cb);
                return sync_cb;
            }

            void xtreemfs_shutdown(const std::string &address,
                const xtreemfs::pbrpc::Auth& auth,
                const xtreemfs::pbrpc::UserCredentials &creds,
                CallbackInterface<xtreemfs::pbrpc::emptyResponse> *callback, void *context = NULL) {
                const char* data = NULL; uint32_t data_length = 0;
                xtreemfs::pbrpc::emptyRequest* request = NULL;
                client_->sendRequest(address, 20001, 45,
                     creds, auth, request, data, data_length, NULL,
                     context, callback);
            }

            SyncCallback<xtreemfs::pbrpc::emptyResponse>* xtreemfs_shutdown_sync(const std::string &address,
                const xtreemfs::pbrpc::Auth& auth,
                const xtreemfs::pbrpc::UserCredentials &creds) {
                const char* data = NULL; uint32_t data_length = 0;
                xtreemfs::pbrpc::emptyRequest* request = NULL;
                SyncCallback<xtreemfs::pbrpc::emptyResponse>* sync_cb = new SyncCallback<xtreemfs::pbrpc::emptyResponse>();
                client_->sendRequest(address, 20001, 45,
                     creds, auth, request, data, data_length, NULL,
                     NULL, sync_cb);
                return sync_cb;
            }

            void xtreemfs_update_file_size(const std::string &address,
                const xtreemfs::pbrpc::Auth& auth,
                const xtreemfs::pbrpc::UserCredentials &creds,
                const xtreemfs::pbrpc::xtreemfs_update_file_sizeRequest* request,
                CallbackInterface<xtreemfs::pbrpc::timestampResponse> *callback, void *context = NULL) {
                const char* data = NULL; uint32_t data_length = 0;
                client_->sendRequest(address, 20001, 46,
                     creds, auth, request, data, data_length, new xtreemfs::pbrpc::timestampResponse(),
                     context, callback);
            }

            SyncCallback<xtreemfs::pbrpc::timestampResponse>* xtreemfs_update_file_size_sync(const std::string &address,
                const xtreemfs::pbrpc::Auth& auth,
                const xtreemfs::pbrpc::UserCredentials &creds
                , const xtreemfs::pbrpc::xtreemfs_update_file_sizeRequest* request) {
                const char* data = NULL; uint32_t data_length = 0;
                SyncCallback<xtreemfs::pbrpc::timestampResponse>* sync_cb = new SyncCallback<xtreemfs::pbrpc::timestampResponse>();
                client_->sendRequest(address, 20001, 46,
                     creds, auth, request, data, data_length, new xtreemfs::pbrpc::timestampResponse(),
                     NULL, sync_cb);
                return sync_cb;
            }

            void xtreemfs_set_replica_update_policy(const std::string &address,
                const xtreemfs::pbrpc::Auth& auth,
                const xtreemfs::pbrpc::UserCredentials &creds,
                const xtreemfs::pbrpc::xtreemfs_set_replica_update_policyRequest* request,
                CallbackInterface<xtreemfs::pbrpc::xtreemfs_set_replica_update_policyResponse> *callback, void *context = NULL) {
                const char* data = NULL; uint32_t data_length = 0;
                client_->sendRequest(address, 20001, 48,
                     creds, auth, request, data, data_length, new xtreemfs::pbrpc::xtreemfs_set_replica_update_policyResponse(),
                     context, callback);
            }

            SyncCallback<xtreemfs::pbrpc::xtreemfs_set_replica_update_policyResponse>* xtreemfs_set_replica_update_policy_sync(const std::string &address,
                const xtreemfs::pbrpc::Auth& auth,
                const xtreemfs::pbrpc::UserCredentials &creds
                , const xtreemfs::pbrpc::xtreemfs_set_replica_update_policyRequest* request) {
                const char* data = NULL; uint32_t data_length = 0;
                SyncCallback<xtreemfs::pbrpc::xtreemfs_set_replica_update_policyResponse>* sync_cb = new SyncCallback<xtreemfs::pbrpc::xtreemfs_set_replica_update_policyResponse>();
                client_->sendRequest(address, 20001, 48,
                     creds, auth, request, data, data_length, new xtreemfs::pbrpc::xtreemfs_set_replica_update_policyResponse(),
                     NULL, sync_cb);
                return sync_cb;
            }

            void xtreemfs_set_read_only_xattr(const std::string &address,
                const xtreemfs::pbrpc::Auth& auth,
                const xtreemfs::pbrpc::UserCredentials &creds,
                const xtreemfs::pbrpc::xtreemfs_set_read_only_xattrRequest* request,
                CallbackInterface<xtreemfs::pbrpc::xtreemfs_set_read_only_xattrResponse> *callback, void *context = NULL) {
                const char* data = NULL; uint32_t data_length = 0;
                client_->sendRequest(address, 20001, 49,
                     creds, auth, request, data, data_length, new xtreemfs::pbrpc::xtreemfs_set_read_only_xattrResponse(),
                     context, callback);
            }

            SyncCallback<xtreemfs::pbrpc::xtreemfs_set_read_only_xattrResponse>* xtreemfs_set_read_only_xattr_sync(const std::string &address,
                const xtreemfs::pbrpc::Auth& auth,
                const xtreemfs::pbrpc::UserCredentials &creds
                , const xtreemfs::pbrpc::xtreemfs_set_read_only_xattrRequest* request) {
                const char* data = NULL; uint32_t data_length = 0;
                SyncCallback<xtreemfs::pbrpc::xtreemfs_set_read_only_xattrResponse>* sync_cb = new SyncCallback<xtreemfs::pbrpc::xtreemfs_set_read_only_xattrResponse>();
                client_->sendRequest(address, 20001, 49,
                     creds, auth, request, data, data_length, new xtreemfs::pbrpc::xtreemfs_set_read_only_xattrResponse(),
                     NULL, sync_cb);
                return sync_cb;
            }

            void xtreemfs_get_file_credentials(const std::string &address,
                const xtreemfs::pbrpc::Auth& auth,
                const xtreemfs::pbrpc::UserCredentials &creds,
                const xtreemfs::pbrpc::xtreemfs_get_file_credentialsRequest* request,
                CallbackInterface<xtreemfs::pbrpc::FileCredentials> *callback, void *context = NULL) {
                const char* data = NULL; uint32_t data_length = 0;
                client_->sendRequest(address, 20001, 50,
                     creds, auth, request, data, data_length, new xtreemfs::pbrpc::FileCredentials(),
                     context, callback);
            }

            SyncCallback<xtreemfs::pbrpc::FileCredentials>* xtreemfs_get_file_credentials_sync(const std::string &address,
                const xtreemfs::pbrpc::Auth& auth,
                const xtreemfs::pbrpc::UserCredentials &creds
                , const xtreemfs::pbrpc::xtreemfs_get_file_credentialsRequest* request) {
                const char* data = NULL; uint32_t data_length = 0;
                SyncCallback<xtreemfs::pbrpc::FileCredentials>* sync_cb = new SyncCallback<xtreemfs::pbrpc::FileCredentials>();
                client_->sendRequest(address, 20001, 50,
                     creds, auth, request, data, data_length, new xtreemfs::pbrpc::FileCredentials(),
                     NULL, sync_cb);
                return sync_cb;
            }

            void xtreemfs_get_xlocset(const std::string &address,
                const xtreemfs::pbrpc::Auth& auth,
                const xtreemfs::pbrpc::UserCredentials &creds,
                const xtreemfs::pbrpc::xtreemfs_get_xlocsetRequest* request,
                CallbackInterface<xtreemfs::pbrpc::XLocSet> *callback, void *context = NULL) {
                const char* data = NULL; uint32_t data_length = 0;
                client_->sendRequest(address, 20001, 51,
                     creds, auth, request, data, data_length, new xtreemfs::pbrpc::XLocSet(),
                     context, callback);
            }

            SyncCallback<xtreemfs::pbrpc::XLocSet>* xtreemfs_get_xlocset_sync(const std::string &address,
                const xtreemfs::pbrpc::Auth& auth,
                const xtreemfs::pbrpc::UserCredentials &creds
                , const xtreemfs::pbrpc::xtreemfs_get_xlocsetRequest* request) {
                const char* data = NULL; uint32_t data_length = 0;
                SyncCallback<xtreemfs::pbrpc::XLocSet>* sync_cb = new SyncCallback<xtreemfs::pbrpc::XLocSet>();
                client_->sendRequest(address, 20001, 51,
                     creds, auth, request, data, data_length, new xtreemfs::pbrpc::XLocSet(),
                     NULL, sync_cb);
                return sync_cb;
            }

        private:
            Client* client_;
        };
    }
}
#endif //MRCSERVICECLIENT_H<|MERGE_RESOLUTION|>--- conflicted
+++ resolved
@@ -1,8 +1,4 @@
-<<<<<<< HEAD
-//automatically generated from MRC.proto at Thu Apr 23 14:16:51 CEST 2015
-=======
-//automatically generated from MRC.proto at Wed Oct 14 23:21:43 CEST 2015
->>>>>>> f0347eae
+//automatically generated from MRC.proto at Mon Oct 26 10:41:57 CET 2015
 //(c) 2015. See LICENSE file for details.
 
 #ifndef MRCSERVICECLIENT_H
@@ -13,10 +9,10 @@
 #include "rpc/client.h"
 #include "rpc/sync_callback.h"
 #include "rpc/callback_interface.h"
+#include "xtreemfs/MRC.pb.h"
 #include "include/Common.pb.h"
+#include "xtreemfs/GlobalTypes.pb.h"
 #include "xtreemfs/DIR.pb.h"
-#include "xtreemfs/GlobalTypes.pb.h"
-#include "xtreemfs/MRC.pb.h"
 
 
 namespace xtreemfs {
