--- conflicted
+++ resolved
@@ -1,8 +1,4 @@
-<<<<<<< HEAD
-//automatically generated from OSD.proto at Thu Apr 23 14:16:51 CEST 2015
-=======
-//automatically generated from OSD.proto at Thu Aug 20 09:17:20 CEST 2015
->>>>>>> f0347eae
+//automatically generated from OSD.proto at Mon Oct 26 10:41:57 CET 2015
 //(c) 2015. See LICENSE file for details.
 
 #ifndef OSDSERVICECLIENT_H
@@ -13,11 +9,11 @@
 #include "rpc/client.h"
 #include "rpc/sync_callback.h"
 #include "rpc/callback_interface.h"
+#include "xtreemfs/OSD.pb.h"
+#include "xtreemfs/MRC.pb.h"
 #include "include/Common.pb.h"
+#include "xtreemfs/GlobalTypes.pb.h"
 #include "xtreemfs/DIR.pb.h"
-#include "xtreemfs/GlobalTypes.pb.h"
-#include "xtreemfs/MRC.pb.h"
-#include "xtreemfs/OSD.pb.h"
 
 
 namespace xtreemfs {
