--- conflicted
+++ resolved
@@ -1,8 +1,4 @@
-<<<<<<< HEAD
-//automatically generated from OSD.proto at Wed Oct 28 10:52:21 CET 2015
-=======
-//automatically generated from OSD.proto at Mon Oct 26 10:41:57 CET 2015
->>>>>>> cc40717f
+//automatically generated from OSD.proto at Wed Oct 28 15:06:28 CET 2015
 //(c) 2015. See LICENSE file for details.
 
 #ifndef OSDSERVICECLIENT_H
