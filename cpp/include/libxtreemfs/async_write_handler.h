/*
 * Copyright (c) 2011 by Michael Berlin, Zuse Institute Berlin
 *
 * Licensed under the BSD License, see LICENSE file for details.
 *
 */

#ifndef CPP_INCLUDE_LIBXTREEMFS_ASYNC_WRITE_HANDLER_H_
#define CPP_INCLUDE_LIBXTREEMFS_ASYNC_WRITE_HANDLER_H_

#include <boost/thread/condition.hpp>
#include <boost/thread/mutex.hpp>
#include <list>

#include "libxtreemfs/options.h"
#include "rpc/callback_interface.h"
#include "util/synchronized_queue.h"

namespace xtreemfs {

struct AsyncWriteBuffer;
class FileInfo;
class UUIDResolver;
class UUIDIterator;

namespace pbrpc {
class OSDServiceClient;
class OSDWriteResponse;
}  // namespace pbrpc

class AsyncWriteHandler
    : public xtreemfs::rpc::CallbackInterface<
          xtreemfs::pbrpc::OSDWriteResponse> {
 public:
  struct CallbackEntry {
<<<<<<< HEAD
    /**
     * @remark Ownerships of response_message, data and error are transferred.
     */
    CallbackEntry(AsyncWriteHandler* handler,
                  xtreemfs::pbrpc::OSDWriteResponse* response_message,
                  char* data,
                  boost::uint32_t data_length,
                  xtreemfs::pbrpc::RPCHeader::ErrorResponse* error,
                  void* context)
        : handler_(handler),
          response_message_(response_message),
          data_(data),
          data_length_(data_length),
          error_(error),
          context_(context) {}
=======
    CallbackEntry(
        AsyncWriteHandler* handler,
        xtreemfs::pbrpc::OSDWriteResponse* response_message,
        char* data,
        boost::uint32_t data_length,
        xtreemfs::pbrpc::RPCHeader::ErrorResponse* error,
        void* context)
     : handler_(handler),
       response_message_(response_message),
       data_(data),
       data_length_(data_length),
       error_(error),
       context_(context) {}
>>>>>>> 79f400a9

    AsyncWriteHandler* handler_;
    xtreemfs::pbrpc::OSDWriteResponse* response_message_;
    char* data_;
    boost::uint32_t data_length_;
    xtreemfs::pbrpc::RPCHeader::ErrorResponse* error_;
    void* context_;
  };

  AsyncWriteHandler(
      FileInfo* file_info,
      UUIDIterator* uuid_iterator,
      UUIDResolver* uuid_resolver,
      xtreemfs::pbrpc::OSDServiceClient* osd_service_client,
      const xtreemfs::pbrpc::Auth& auth_bogus,
      const xtreemfs::pbrpc::UserCredentials& user_credentials_bogus,
      const Options& volume_options);

  ~AsyncWriteHandler();

  /** Adds write_buffer to the list of pending writes and sends it to the OSD
   *  specified by write_buffer->uuid_iterator (or write_buffer->osd_uuid if
   *  write_buffer->use_uuid_iterator is false).
   *
   *  Blocks if the number of pending bytes exceeds the maximum write-ahead
   *  or WaitForPendingWrites{NonBlocking}() was called beforehand.
   */
  void Write(AsyncWriteBuffer* write_buffer);

  /** Blocks until state changes back to IDLE and prevents allowing new writes.
   *  by blocking further Write() calls. */
  void WaitForPendingWrites();

  /** If waiting for pending writes would block, it returns true and adds
   *  the parameters to the list waiting_observers_ and calls notify_one()
   *  on condition_variable once state_ changed back to IDLE. */
  bool WaitForPendingWritesNonBlocking(boost::condition* condition_variable,
                                       bool* wait_completed,
                                       boost::mutex* wait_completed_mutex);

  /** This static method runs in its own thread and does the real callback
   *  handling to avoid load and blocking on the RPC thread. */
  static void ProcessCallbacks();

 private:
  /** Possible states of this object. */
  enum State {
    IDLE,
    WRITES_PENDING,
    HAS_FAILED_WRITES,
    FINALLY_FAILED
  };

  /** Contains information about observer who has to be notified once all
   *  currently pending writes have finished. */
  struct WaitForCompletionObserver {
    WaitForCompletionObserver(boost::condition* condition_variable,
                              bool* wait_completed,
                              boost::mutex* wait_completed_mutex)
        : condition_variable(condition_variable),
          wait_completed(wait_completed),
          wait_completed_mutex(wait_completed_mutex) {
      assert(condition_variable && wait_completed && wait_completed_mutex);
    }
    boost::condition* condition_variable;
    bool* wait_completed;
    boost::mutex* wait_completed_mutex;
  };

  /** Implements callback for an async write request. This method just enqueues
   *  data. The actual handling of the callback is done by another thread via
   *  HandleCallback(). */
  virtual void CallFinished(xtreemfs::pbrpc::OSDWriteResponse* response_message,
                            char* data, boost::uint32_t data_length,
                            xtreemfs::pbrpc::RPCHeader::ErrorResponse* error,
                            void* context);

<<<<<<< HEAD
  /** Implements callback handling for an async write request. This method is
   *  called for all queued callbacks in a separate thread.*/
=======
  /** Implements callback for an async write request. */
>>>>>>> 79f400a9
  void HandleCallback(xtreemfs::pbrpc::OSDWriteResponse* response_message,
                      char* data, boost::uint32_t data_length,
                      xtreemfs::pbrpc::RPCHeader::ErrorResponse* error,
                      void* context);

  /** Helper function which adds "write_buffer" to the list writes_in_flight_,
   *  increases the number of pending bytes and takes care of state changes.
   *
   *  @remark   Ownership is not transferred to the caller.
   *  @remark   Requires a lock on mutex_.
   */
  void IncreasePendingBytesHelper(AsyncWriteBuffer* write_buffer,
                                  boost::mutex::scoped_lock* lock);

  /** Helper function reduces the number of pending bytes and takes care
   *  of state changes.
   *  Depending on "delete_buffer" the buffer is deleted or not (which implies
   *  DeleteBufferHelper must be called later).
   *
   *  @remark   Ownership of "write_buffer" is transferred to the caller.
   *  @remark   Requires a lock on mutex_.
   */
  void DecreasePendingBytesHelper(AsyncWriteBuffer* write_buffer,
                                  boost::mutex::scoped_lock* lock,
                                  bool delete_buffer);

  /** Helper function which removes all leading elements which were flagged
   *  as successfully sent from writes_in_flight_ and deletes them.
   *
   *  @remark   Requires a lock on mutex_.
   */
  void DeleteBufferHelper(boost::mutex::scoped_lock* lock);


<<<<<<< HEAD
  /** This helper method is used to clean up after the AsyncWriteHandler
   *  reaches the finally failed state. So all write buffers are deleted,
   *  and waiting threads are notified.
   */
  void CleanUp(boost::mutex::scoped_lock* lock);

  /** This method is used to repeat failed writes which already are in the list
   *  of writes in flight. It bypasses the writeahead limitations.
   */
  void ReWrite(AsyncWriteBuffer* write_buffer,
               boost::mutex::scoped_lock* lock);

  /** Common code, used by Write and ReWrite.
   *  Pay attention to the locking semantics:
   *  In case of a write (is_rewrite == false), WriteCommon() expects to be
   *  called from an unlocked context. In case of a rewrite, the opposite
   *  applies.
   */
  void WriteCommon(AsyncWriteBuffer* write_buffer,
                   boost::mutex::scoped_lock* lock,
                   bool is_rewrite);
=======
  void CleanUp(boost::mutex::scoped_lock* lock);

  /**
   * This method is used to repeat failed writes which already are in the list
   * of writes in flight. It bypasses the writeahead limitations.
   */
  void ReWrite(AsyncWriteBuffer* write_buffer, bool copy_buffer,
               boost::mutex::scoped_lock* lock);
>>>>>>> 79f400a9

  /** Calls notify_one() on all observers in waiting_observers_, frees each
   *  element in the list and clears the list afterwards.
   *
   *  @remark   Requires a lock on mutex_.
   */
  void NotifyWaitingObserversAndClearAll(boost::mutex::scoped_lock* lock);

  /** Use this when modifying the object. */
  boost::mutex mutex_;

  /** State of this object. */
  State state_;

  /** List of pending writes. */
  std::list<AsyncWriteBuffer*> writes_in_flight_;

  /** Number of pending bytes. */
  int pending_bytes_;

  /** Number of pending write requests
   *  NOTE: this does not equal writes_in_flight_.size(), since it also contains
   *  successfully sent entries which must be kept for consistent retries in
   *  case of failure. */
  int  pending_writes_;

  /** Set by WaitForPendingWrites{NonBlocking}() to true if there are
   *  temporarily no new async writes allowed and will be set to false again
   *  once the state IDLE is reached. */
  bool writing_paused_;

  /** Used to notify blocked WaitForPendingWrites() callers for the state change
   *  back to IDLE. */
  boost::condition all_pending_writes_did_complete_;

  /** Number of threads blocked by WaitForPendingWrites() waiting on
   *  all_pending_writes_did_complete_ for a state change back to IDLE.
   *
   *  This does not include the number of waiting threads which did call
   *  WaitForPendingWritesNonBlocking(). Therefore, see "waiting_observers_".
   *  The total number of all waiting threads is:
   *    waiting_blocking_threads_count_ + waiting_observers_.size()
   */
  int waiting_blocking_threads_count_;

  /** Used to notify blocked Write() callers that the number of pending bytes
   *  has decreased. */
  boost::condition pending_bytes_were_decreased_;

  /** List of WaitForPendingWritesNonBlocking() observers (specified by their
   *  boost::condition variable and their bool value which will be set to true
   *  if the state changed back to IDLE). */
  std::list<WaitForCompletionObserver*> waiting_observers_;

  /** FileInfo object to which this AsyncWriteHandler does belong. Accessed for
   *  file size updates. */
  FileInfo* file_info_;

  /** Pointer to the UUIDIterator of the FileInfo object. */
  UUIDIterator* uuid_iterator_;

  /** Required for resolving UUIDs to addresses. */
  UUIDResolver* uuid_resolver_;

  /** Options (Max retries, ...) used when resolving UUIDs. */
  Options uuid_resolver_options_;

  /** Client which is used to send out the writes. */
  xtreemfs::pbrpc::OSDServiceClient* osd_service_client_;

  /** Auth needed for ServiceClients. Always set to AUTH_NONE by Volume. */
  const xtreemfs::pbrpc::Auth& auth_bogus_;

  /** For same reason needed as auth_bogus_. Always set to user "xtreemfs". */
  const xtreemfs::pbrpc::UserCredentials& user_credentials_bogus_;

  const Options& volume_options_;
<<<<<<< HEAD
  Options interrupt_options_;  // TODO(mno): define was_interrupted_function
                               //            when async writes support inerrupts
=======

  // TODO(mno): maybe use volume_options directly instead max_write*
>>>>>>> 79f400a9

  /** Maximum number in bytes which may be pending. */
  const int max_writeahead_;

  /** Maximum number of pending write requests. */
  const int max_writeahead_requests_;

  /** Maximum number of attempts a write will be tried. */
  const int max_write_tries_;

  /** True after the first redirct, set back to false on error resolution */
  bool redirected_;

  /** Set to true in when redirected is set true for the first time. The retries
   *  wont be delayed if true. */
  bool fast_redirect_;

  /** A copy of the worst error which was detected. It determines the error
   *  handling. */
  xtreemfs::pbrpc::RPCHeader::ErrorResponse worst_error_;

  /** The write buffer to whom the worst_error_ belongs. */
  AsyncWriteBuffer* worst_write_buffer_;

  /** Holds the Callbacks enqueued be CallFinished() (producer). They are
   *  processed by ProcessCallbacks(consumer), running in its own thread. */
  static util::SynchronizedQueue<CallbackEntry> callback_queue;
};

}  // namespace xtreemfs

#endif  // CPP_INCLUDE_LIBXTREEMFS_ASYNC_WRITE_HANDLER_H_<|MERGE_RESOLUTION|>--- conflicted
+++ resolved
@@ -33,7 +33,6 @@
           xtreemfs::pbrpc::OSDWriteResponse> {
  public:
   struct CallbackEntry {
-<<<<<<< HEAD
     /**
      * @remark Ownerships of response_message, data and error are transferred.
      */
@@ -49,21 +48,6 @@
           data_length_(data_length),
           error_(error),
           context_(context) {}
-=======
-    CallbackEntry(
-        AsyncWriteHandler* handler,
-        xtreemfs::pbrpc::OSDWriteResponse* response_message,
-        char* data,
-        boost::uint32_t data_length,
-        xtreemfs::pbrpc::RPCHeader::ErrorResponse* error,
-        void* context)
-     : handler_(handler),
-       response_message_(response_message),
-       data_(data),
-       data_length_(data_length),
-       error_(error),
-       context_(context) {}
->>>>>>> 79f400a9
 
     AsyncWriteHandler* handler_;
     xtreemfs::pbrpc::OSDWriteResponse* response_message_;
@@ -141,14 +125,11 @@
                             xtreemfs::pbrpc::RPCHeader::ErrorResponse* error,
                             void* context);
 
-<<<<<<< HEAD
   /** Implements callback handling for an async write request. This method is
    *  called for all queued callbacks in a separate thread.*/
-=======
-  /** Implements callback for an async write request. */
->>>>>>> 79f400a9
   void HandleCallback(xtreemfs::pbrpc::OSDWriteResponse* response_message,
-                      char* data, boost::uint32_t data_length,
+                      char* data,
+                      boost::uint32_t data_length,
                       xtreemfs::pbrpc::RPCHeader::ErrorResponse* error,
                       void* context);
 
@@ -181,7 +162,6 @@
   void DeleteBufferHelper(boost::mutex::scoped_lock* lock);
 
 
-<<<<<<< HEAD
   /** This helper method is used to clean up after the AsyncWriteHandler
    *  reaches the finally failed state. So all write buffers are deleted,
    *  and waiting threads are notified.
@@ -203,16 +183,6 @@
   void WriteCommon(AsyncWriteBuffer* write_buffer,
                    boost::mutex::scoped_lock* lock,
                    bool is_rewrite);
-=======
-  void CleanUp(boost::mutex::scoped_lock* lock);
-
-  /**
-   * This method is used to repeat failed writes which already are in the list
-   * of writes in flight. It bypasses the writeahead limitations.
-   */
-  void ReWrite(AsyncWriteBuffer* write_buffer, bool copy_buffer,
-               boost::mutex::scoped_lock* lock);
->>>>>>> 79f400a9
 
   /** Calls notify_one() on all observers in waiting_observers_, frees each
    *  element in the list and clears the list afterwards.
@@ -290,13 +260,8 @@
   const xtreemfs::pbrpc::UserCredentials& user_credentials_bogus_;
 
   const Options& volume_options_;
-<<<<<<< HEAD
   Options interrupt_options_;  // TODO(mno): define was_interrupted_function
-                               //            when async writes support inerrupts
-=======
-
-  // TODO(mno): maybe use volume_options directly instead max_write*
->>>>>>> 79f400a9
+                               //            when async writes support interrupts
 
   /** Maximum number in bytes which may be pending. */
   const int max_writeahead_;
