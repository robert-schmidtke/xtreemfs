# Copyright (c) 2009-2011 by Bjoern Kolbeck, Zuse Institute Berlin
# Licensed under the BSD License, see LICENSE file for details.

TestSets = {
    'short' : {
                'ssl': False,
                'mrc_repl': False,
                'dir_repl': False,
                'snmp': False,
    },
    'full' : {
                'ssl': False,
                'mrc_repl': False,
                'dir_repl': False,
                'snmp': False,
    },
    'short-ssl' : {
                'ssl': True,
                'mrc_repl': False,
                'dir_repl': False,
                'snmp': False,
    },
    # contains only multi-threaded benchmarks. set option "-t" accordingly.
    'ssd' : {
                'ssl': False,
                'mrc_repl': False,
                'dir_repl': False,
                'snmp': False
    },
     # Contains dd tests for testing the SSL support of packages.
    'packages-ssl' : {
                'ssl': True,
                'mrc_repl': False,
                'dir_repl': False,
                'snmp': False
    },
    # Used for testing new test scripts, therefore usually contains no tests.
    'testing' : {
                'ssl': False,
                'mrc_repl': False,
                'dir_repl': False,
                'snmp': False,
    },
    # This configuration is used for manual test environment set-ups (option -e).
    'manual' : {
                'ssl': False,
                'mrc_repl': False,
                'dir_repl': False,
                'snmp': True,
    },
    # This configuration is used for manual test environment set-ups with SSL enabled (option -f).
    'manual-ssl' : {
                'ssl': True,
                'mrc_repl': False,
                'dir_repl': False,
                'snmp': True,
    }
}

VolumeConfigs = {
    'regular' : {
                    'stripe_size': 128,
                    'stripe_width': 1,
                    'rwr_factor': 0,
                    'ronly_factor': 0,
                    'mount_options': [ '-ouser_xattr', '-oallow_other' ],
                    'mkfs_options':  [ '--max-tries=10', '--chown-non-root' ]
                },
    'regular_two_osds' : {
                    'stripe_size': 128,
                    'stripe_width': 1,
                    'rwr_factor': 0,
                    'ronly_factor': 0,
                    'min_osds': 2,
                    'mount_options': [ '-ouser_xattr' ],
                    'mkfs_options':  [ '--max-tries=10']
                },
    'nomdcache' : {
                    'stripe_size': 128,
                    'stripe_width': 1,
                    'rwr_factor': 0,
                    'ronly_factor': 0,
                    'mount_options': [ '--metadata-cache-size=0', '-ouser_xattr', '-oallow_other' ],
                    'mkfs_options':  [ '--max-tries=10', '--chown-non-root' ]
                },
    'directio' : {
                    'stripe_size': 128,
                    'stripe_width': 1,
                    'rwr_factor': 0,
                    'ronly_factor': 0,
                    'mount_options': [ '-odirect_io' ],
                    'mkfs_options':  [ '--max-tries=10']
                },
    'striped2' : {
                    'stripe_size': 128,
                    'stripe_width': 2,
                    'rwr_factor': 0,
                    'ronly_factor': 0,
                    'mount_options': [ ],
                    'mkfs_options':  [ '--max-tries=10']
                },
    'replicated_wqrq' : {
                    'stripe_size': 128,
                    'stripe_width': 1,
                    'rwr_factor': 3,
                    'ronly_factor': 0,
                    'mount_options': [ ],
                    'mkfs_options':  [ '--max-tries=10']
                },
    'replicated_wqrq_asyncwrites' : {
                    'stripe_size': 128,
                    'stripe_width': 1,
                    'rwr_factor': 3,
                    'ronly_factor': 0,
                    'mount_options': [ '--enable-async-writes' ],
                    'mkfs_options':  [ '--max-tries=10']
                },
    'replicated_war1' : {
                    'stripe_size': 128,
                    'stripe_width': 1,
                    'rwr_policy': 'all',
                    'rwr_factor': 2,
                    'ronly_factor': 0,
                    'mount_options': [ '--max-tries=240', '--max-read-tries=240', '--max-write-tries=240' ],
                    'mkfs_options':  [ '--max-tries=10']
                },
}

Tests = [
    # VOLUME TESTS
    {
        'name': 'Simple Metadata',
        'file': '01_simple_metadata.py',
        'VolumeConfigs': [ 'regular', 'directio', 'striped2', 'nomdcache' ],
        'TestSets': [ 'short', 'full', 'short-ssl' ]
    },
    {
        'name': 'Erichs dd write',
        'file': '02_erichs_ddwrite.py',
        'VolumeConfigs': [ 'regular', 'directio', 'striped2', 'replicated_wqrq', 'replicated_wqrq_asyncwrites' ],
        'TestSets': [ 'full', 'short', 'short-ssl', 'packages-ssl' ]
    },
    {
        'name': 'Erichs data integrity test',
        'file': '03_erichs_data_integrity_test.py',
        'VolumeConfigs': [ 'regular', 'directio', 'striped2', 'replicated_wqrq', 'replicated_wqrq_asyncwrites' ],
        'TestSets': [ 'full', 'short', 'short-ssl' ]
    },
    {
        'name': 'Find Grep Tar',
        'file': '05_findgreptar.sh',
        'VolumeConfigs': [ 'regular', 'directio', 'striped2', 'nomdcache', 'replicated_wqrq', 'replicated_wqrq_asyncwrites' ],
        'TestSets': [ 'full', 'short', 'short-ssl' ]
    },
    {
        'name': 'fsx',
        'file': 'fsx.sh',
        'VolumeConfigs': [ 'regular', 'directio', 'striped2', 'nomdcache', 'replicated_wqrq', 'replicated_wqrq_asyncwrites' ],
        'TestSets': [ 'full', 'short', 'short-ssl' ]
    },
    {
        'name': 'bonnie',
        'file': '10_bonnie.py',
        'VolumeConfigs': [ 'regular', 'directio', 'striped2', 'replicated_wqrq', 'replicated_wqrq_asyncwrites' ],
        # NOTE(mberlin): 2013/04: Disabled because it takes too long and was not helpful in finding problems so far.
        'TestSets': [ ]
    },
    {
        'name': 'IOZone diagnostic',
        'file': '11_iozone_diagnostic.py',
        'VolumeConfigs': [ 'regular', 'directio', 'striped2', 'replicated_wqrq', 'replicated_wqrq_asyncwrites' ],
        'TestSets': [ 'full' ]
    },
    {
        'name': 'IOZone throughput',
        'file': '12_iozone_throughput.py',
        'VolumeConfigs': [ 'regular', 'directio', 'striped2', 'replicated_wqrq', 'replicated_wqrq_asyncwrites' ],
        'TestSets': [ 'full' ]
    },
    {
        'name': 'DBench',
        'file': '13_dbench.py',
        'VolumeConfigs': [ 'regular', 'directio', 'striped2', 'nomdcache' ],
        'TestSets': [ 'full' ]
    },
    {
        'name': 'make xtreemfs',
        'file': '15_makextreemfs.py',
        'VolumeConfigs': [ 'regular', 'nomdcache' ],
        'TestSets': [ 'full' ]
    },
    {
        'name': 'IOZone multithread',
        'file': '16_iozone_multithread.py',
        'VolumeConfigs': [ 'regular' ],
        'TestSets': [ 'ssd' ]
    },
    {
        'name': 'bonnie multithread',
        'file': '17_bonnie_multithread.py',
        'VolumeConfigs': [ 'regular' ],
        'TestSets': [ 'ssd' ]
    },
    {
        'name': 'xtfs_cleanup test',
        'file': 'system_cleanup_test.sh',
        'VolumeConfigs': ['nomdcache'],
        'TestSets': [ 'full', 'short', 'short-ssl' ]
    },
    {
        'name': 'snapshot test',
        'file': 'system_snap_test.sh',
        'VolumeConfigs': ['regular'],
        'TestSets': [ 'full', 'short', 'short-ssl' ]
    },
    {
        'name': 'xattr test',
        'file': 'test_xattrs.sh',
        'VolumeConfigs': [ 'regular', 'nomdcache' ],
        'TestSets': [ 'full', 'short' ]
    },
    {
        'name': 'xtfs_scrub test',
        'file': 'system_scrub_test.sh',
        'VolumeConfigs': ['nomdcache'],
        #'TestSets': [ 'full', 'short', 'short-ssl' ]
        'TestSets': []
    },
    {
        'name': 'Add and delete replica manually (read-only replication)',
        'file': 'ronly_replication_add_delete_replica.sh',
        'VolumeConfigs': ['regular_two_osds'],
        'TestSets': [ 'full', 'short', 'short-ssl' ]
    },
    {
        'name': 'POSIX Test Suite (root required)',
        'file': 'posix_test_suite.sh',
        'VolumeConfigs': ['regular', 'nomdcache'],
        'TestSets': [ 'full', 'short', 'short-ssl' ]
    },
    {
        'name': 'hadoop test',
        'file': 'hadoop_test.sh',
        'VolumeConfigs': ['regular'],
        'TestSets': [ 'full' ] 
    },
    {
<<<<<<< HEAD
        'name': 'xtfs_benchmark',
        'file': '14_xtfs_benchmark.sh',
        'VolumeConfigs': [ 'regular', 'regular_two_osds', 'nomdcache', 'directio', 'striped2', 'replicated_wqrq', 'replicated_wqrq_asyncwrites'],
        'TestSets': [ 'full' ]
=======
        'name': 'hadoop with ssl test',
        'file': 'hadoop_ssl_test.sh',
        'VolumeConfigs': ['regular_two_osds'],
        'TestSets': [ 'short-ssl' ]
>>>>>>> c9cbf98c
    },
    # SYSTEM TESTS
    {
        'name': 'JUnit tests',
        'file': 'junit_tests.sh',
        'VolumeConfigs': [],
        'TestSets': [ 'full', 'short', 'short-ssl' ]
    },
    {
        'name': 'C++ Unit Tests',
        'file': 'cpp_unit_tests.sh',
        'VolumeConfigs': [],
        'TestSets': [ 'full', 'short', 'short-ssl' ]
    },
    {
        'name': 'Valgrind memory-leak check for C++ Unit Tests',
        'file': 'cpp_unit_tests_valgrind.sh',
        'VolumeConfigs': [],
        'TestSets': [ 'full' ]
    },
    {
        'name': 'mkfs-lsfs-rmfs.xtreemfs test',
        'file': 'system_mkfs_lsfs_rmfs_test.sh',
        'VolumeConfigs': [],
        'TestSets': [ 'full', 'short', 'short-ssl' ]
    },
    {
        'name': 'xtfs_mrcdbtool test',
        'file': 'system_mrcdbtool_test.sh',
        'VolumeConfigs': [],
        'TestSets': [ 'full', 'short', 'short-ssl' ]
    },
    {
        'name': 'xtfs_chstatus test',
        'file': 'system_chstatus_test.sh',
        'VolumeConfigs': [],
        'TestSets': [ 'full', 'short', 'short-ssl' ]
    }
 ]<|MERGE_RESOLUTION|>--- conflicted
+++ resolved
@@ -245,17 +245,16 @@
         'TestSets': [ 'full' ] 
     },
     {
-<<<<<<< HEAD
-        'name': 'xtfs_benchmark',
-        'file': '14_xtfs_benchmark.sh',
-        'VolumeConfigs': [ 'regular', 'regular_two_osds', 'nomdcache', 'directio', 'striped2', 'replicated_wqrq', 'replicated_wqrq_asyncwrites'],
-        'TestSets': [ 'full' ]
-=======
         'name': 'hadoop with ssl test',
         'file': 'hadoop_ssl_test.sh',
         'VolumeConfigs': ['regular_two_osds'],
         'TestSets': [ 'short-ssl' ]
->>>>>>> c9cbf98c
+    },
+    {
+        'name': 'xtfs_benchmark',
+        'file': '14_xtfs_benchmark.sh',
+        'VolumeConfigs': [ 'regular', 'regular_two_osds', 'nomdcache', 'directio', 'striped2', 'replicated_wqrq', 'replicated_wqrq_asyncwrites'],
+        'TestSets': [ 'full' ]
     },
     # SYSTEM TESTS
     {
