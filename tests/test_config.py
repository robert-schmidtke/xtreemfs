--- conflicted
+++ resolved
@@ -239,17 +239,16 @@
         'TestSets': [ 'full', 'short', 'short-ssl' ]
     },
     {
-<<<<<<< HEAD
         'name': 'hadoop_test',
         'file': 'hadoop_test.sh',
         'VolumeConfigs': ['regular'],
         'TestSets': [ 'full' ] 
-=======
+    },
+    {
         'name': 'xtfs_benchmark',
         'file': '14_xtfs_benchmark.sh',
         'VolumeConfigs': [ 'regular', 'regular_two_osds', 'nomdcache', 'directio', 'striped2', 'replicated_wqrq', 'replicated_wqrq_asyncwrites', 'replicated_war1'],
         'TestSets': [ 'full' ]
->>>>>>> de6cbe9a
     },
     # SYSTEM TESTS
     {
@@ -288,4 +287,4 @@
         'VolumeConfigs': [],
         'TestSets': [ 'full', 'short', 'short-ssl' ]
     }
- ]+]