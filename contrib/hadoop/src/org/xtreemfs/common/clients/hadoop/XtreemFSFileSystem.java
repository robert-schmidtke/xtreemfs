/*
 * Copyright (c) 2009-2012 by Paul Seiferth,
 *               Zuse Institute Berlin
 *
 * Licensed under the BSD License, see LICENSE file for details.
 *
 */
package org.xtreemfs.common.clients.hadoop;

import java.io.FileInputStream;
import java.io.FileNotFoundException;
import java.io.IOException;
import java.net.URI;
import java.util.ArrayList;
import java.util.HashMap;
import java.util.HashSet;
import java.util.List;
import java.util.Map;
import java.util.Set;
import java.util.logging.Level;
import java.util.logging.Logger;

import org.apache.hadoop.conf.Configuration;
import org.apache.hadoop.fs.BlockLocation;
import org.apache.hadoop.fs.FSDataInputStream;
import org.apache.hadoop.fs.FSDataOutputStream;
import org.apache.hadoop.fs.FileStatus;
import org.apache.hadoop.fs.FileSystem;
import org.apache.hadoop.fs.Path;
import org.apache.hadoop.fs.permission.FsPermission;
import org.apache.hadoop.util.Progressable;
import org.xtreemfs.common.libxtreemfs.Client;
import org.xtreemfs.common.libxtreemfs.ClientFactory;
import org.xtreemfs.common.libxtreemfs.FileHandle;
import org.xtreemfs.common.libxtreemfs.Options;
import org.xtreemfs.common.libxtreemfs.Volume;
import org.xtreemfs.common.libxtreemfs.Volume.StripeLocation;
import org.xtreemfs.common.libxtreemfs.exceptions.AddressToUUIDNotFoundException;
import org.xtreemfs.common.libxtreemfs.exceptions.PosixErrorException;
import org.xtreemfs.common.libxtreemfs.exceptions.VolumeNotFoundException;
import org.xtreemfs.common.libxtreemfs.exceptions.XtreemFSException;
import org.xtreemfs.foundation.SSLOptions;
import org.xtreemfs.foundation.logging.Logging;
import org.xtreemfs.foundation.pbrpc.generatedinterfaces.RPC.POSIXErrno;
import org.xtreemfs.foundation.pbrpc.generatedinterfaces.RPC.UserCredentials;
import org.xtreemfs.pbrpc.generatedinterfaces.GlobalTypes.SYSTEM_V_FCNTL;
import org.xtreemfs.pbrpc.generatedinterfaces.MRC.DirectoryEntries;
import org.xtreemfs.pbrpc.generatedinterfaces.MRC.DirectoryEntry;
import org.xtreemfs.pbrpc.generatedinterfaces.MRC.Stat;

/**
 * 
 * @author PaulSeiferth
 */
public class XtreemFSFileSystem extends FileSystem {

    private URI                 fileSystemURI;
    private Client              xtreemfsClient;
    private Map<String, Volume> xtreemfsVolumes;
    Set<String>                 defaultVolumeDirectories;
    private Path                workingDirectory;
    private UserCredentials     userCredentials;
    private boolean             useReadBuffer;
    private boolean             useWriteBuffer;
    private int                 readBufferSize;
    private int                 writeBufferSize;
    private Volume              defaultVolume;
    private Configuration       conf;

    @Override
    public void initialize(URI uri, Configuration conf) throws IOException {
        super.initialize(uri, conf);
        this.conf = conf;
        
        int logLevel = Logging.LEVEL_WARN;
        if (conf.getBoolean("xtreemfs.client.debug", false)) {
            logLevel = Logging.LEVEL_DEBUG;
        }

        Logging.start(logLevel, Logging.Category.all);
        if (Logging.isDebug()) {
            Logging.logMessage(Logging.LEVEL_DEBUG, this, "init : " + uri);
        }

        String defaultVolumeName = conf.get("xtreemfs.defaultVolumeName");

        if (defaultVolumeName == null) {
            throw new IOException("You have to specify a default volume name in"
                    + " core-site.xml! (xtreemfs.defaultVolumeName)");
        }

        useReadBuffer = conf.getBoolean("xtreemfs.io.buffer.read", false);
        readBufferSize = conf.getInt("xtreemfs.io.buffer.size.read", 0);
        if (useReadBuffer && readBufferSize == 0) {
            useReadBuffer = false;
        }

        useWriteBuffer = conf.getBoolean("xtreemfs.io.buffer.write", false);
        writeBufferSize = conf.getInt("xtreemfs.io.buffer.size.write", 0);
        if (useWriteBuffer && writeBufferSize == 0) {
            useWriteBuffer = false;
        }

        // Create UserCredentials.
        if ((conf.get("xtreemfs.client.userid") != null) && (conf.get("xtreemfs.client.groupid") != null)) {
            userCredentials = UserCredentials.newBuilder().setUsername(conf.get("xtreemfs.client.userid"))
                    .addGroups(conf.get("xtreemfs.client.groupid")).build();
        }
        if (userCredentials == null) {
            if (System.getProperty("user.name") != null) {
                userCredentials = UserCredentials.newBuilder().setUsername(System.getProperty("user.name"))
                        .addGroups("users").build();
            } else {
                userCredentials = UserCredentials.newBuilder().setUsername("xtreemfs").addGroups("xtreemfs").build();
            }
        }

        // Create SSLOptions.
        SSLOptions sslOptions = null;

        if (conf.getBoolean("xtreemfs.ssl.enabled", false)) {

            // Get credentials from config.
            String credentialFilePath = conf.get("xtreemfs.ssl.credentialFile");
            if (credentialFilePath == null) {
                throw new IOException("You have to specify a server credential file in"
                        + " core-site.xml! (xtreemfs.ssl.serverCredentialFile)");
            }
            FileInputStream credentialFile = new FileInputStream(credentialFilePath);
            String credentialFilePassphrase = conf.get("xtreemfs.ssl.credentialFile.passphrase");

            // Get trusted certificates form config.
            String trustedCertificatesFilePath = conf.get("xtreemfs.ssl.trustedCertificatesFile");
            String trustedCertificatesFilePassphrase = conf.get("xtreemfs.ssl.trustedCertificatesFile.passphrase");
            String trustedCertificatesFileContainer = null;
            FileInputStream trustedCertificatesFile = null;
            if (trustedCertificatesFilePath == null) {
                trustedCertificatesFileContainer = "none";
            } else {
                trustedCertificatesFile = new FileInputStream(trustedCertificatesFilePath);
                trustedCertificatesFileContainer = SSLOptions.JKS_CONTAINER;
            }

            sslOptions = new SSLOptions(credentialFile, credentialFilePassphrase,
                    SSLOptions.PKCS12_CONTAINER, trustedCertificatesFile, trustedCertificatesFilePassphrase,
                    trustedCertificatesFileContainer, conf.getBoolean("xtreemfs.ssl.authenticationWithoutEncryption",
                            false), false, null);
        }

        // Initialize XtreemFS Client with default Options.
        Options xtreemfsOptions = new Options();
        xtreemfsOptions.setMetadataCacheSize(0);
        xtreemfsClient = ClientFactory.createClient(uri.getHost() + ":" + uri.getPort(), userCredentials, sslOptions,
                xtreemfsOptions);
        try {
            // TODO: Fix stupid Exception in libxtreemfs
            xtreemfsClient.start(true);
        } catch (Exception ex) {
            Logger.getLogger(XtreemFSFileSystem.class.getName()).log(Level.SEVERE, null, ex);
        }

        // Get all available volumes.
        String[] volumeNames = xtreemfsClient.listVolumeNames();

        xtreemfsVolumes = new HashMap<String, Volume>(volumeNames.length);
        for (String volumeName : volumeNames) {
            try {
                xtreemfsVolumes.put(volumeName, xtreemfsClient.openVolume(volumeName, sslOptions, xtreemfsOptions));
            } catch (VolumeNotFoundException ve) {
                Logging.logMessage(Logging.LEVEL_ERROR, Logging.Category.misc, this,
                        "Unable to open volume %s. Make sure this volume exists!", volumeName);
                throw new IOException("Unable to open volume " + volumeName);
            } catch (AddressToUUIDNotFoundException aue) {
                Logging.logMessage(Logging.LEVEL_ERROR, Logging.Category.misc, this,
                        "Unable to resolve UUID for volumeName %s", volumeName);
                throw new IOException(aue);
            } catch (Exception e) {
                e.printStackTrace();
            }
        }

        // Get directories in root of defaultVolume.
        defaultVolumeDirectories = new HashSet<String>();
        defaultVolume = xtreemfsVolumes.get(defaultVolumeName);
        for (DirectoryEntry dirEntry : defaultVolume.readDir(userCredentials, "/", 0, 0, true).getEntriesList()) {
            if (isXtreemFSDirectory("/" + dirEntry.getName(), defaultVolume)) {
                defaultVolumeDirectories.add(dirEntry.getName());
            }
        }

        fileSystemURI = uri;
        workingDirectory = getHomeDirectory();

        if (Logging.isDebug()) {
            Logging.logMessage(Logging.LEVEL_DEBUG, this, "file system init complete: " + uri.getUserInfo());
        }       
    }

    @Override
    public URI getUri() {
        return this.fileSystemURI;
    }
    
    @Override
    public Configuration getConf() {
    	return conf;
    }

    @Override
    public FSDataInputStream open(Path path, int bufferSize) throws IOException {
        Volume xtreemfsVolume = getVolumeFromPath(path);
        final String pathString = preparePath(path, xtreemfsVolume);
        final FileHandle fileHandle = xtreemfsVolume.openFile(userCredentials, pathString,
                SYSTEM_V_FCNTL.SYSTEM_V_FCNTL_H_O_RDONLY.getNumber(), 0);
        if (Logging.isDebug()) {
            Logging.logMessage(Logging.LEVEL_DEBUG, this, "Opening file %s", pathString);
        }
        statistics.incrementReadOps(1);
        return new FSDataInputStream(new XtreemFSInputStream(userCredentials, fileHandle, pathString, useReadBuffer,
                readBufferSize, statistics));
    }

    @Override
    public FSDataOutputStream create(Path path, FsPermission fp, boolean overwrite, int bufferSize, short replication,
            long blockSize, Progressable p) throws IOException {
        // block replication for the file
        Volume xtreemfsVolume = getVolumeFromPath(path);
        final String pathString = preparePath(path, xtreemfsVolume);
        int flags = SYSTEM_V_FCNTL.SYSTEM_V_FCNTL_H_O_RDWR.getNumber()
                | SYSTEM_V_FCNTL.SYSTEM_V_FCNTL_H_O_CREAT.getNumber();
        if (overwrite) {
            flags |= SYSTEM_V_FCNTL.SYSTEM_V_FCNTL_H_O_TRUNC.getNumber();
        }

        if (Logging.isDebug()) {
            Logging.logMessage(Logging.LEVEL_DEBUG, this, "Creating file %s. Overwrite = %s", pathString, overwrite);
        }
        // If some of the parent directories don't exist they should be created (with default permissions for directory).
        if (pathString.lastIndexOf("/") != 0) {
            mkdirs(path.getParent());
        }

        final FileHandle fileHandle = xtreemfsVolume.openFile(userCredentials, pathString, flags, fp.toShort());
        return new FSDataOutputStream(new XtreemFSFileOutputStream(userCredentials, fileHandle, pathString,
                useWriteBuffer, writeBufferSize), statistics);
    }

    @Override
    public FSDataOutputStream append(Path path, int bufferSize, Progressable p) throws IOException {
<<<<<<< HEAD
        throw new UnsupportedOperationException("Not supported yet.");
=======
    	Volume xtreemfsVolume = getVolumeFromPath(path);
        final String pathString = preparePath(path, xtreemfsVolume);
        
        if (Logging.isDebug()) {
            Logging.logMessage(Logging.LEVEL_DEBUG, this, "Append new content to file %s.", pathString);
        }

        // Open file.
        final FileHandle fileHandle = xtreemfsVolume.openFile(userCredentials, pathString,
                SYSTEM_V_FCNTL.SYSTEM_V_FCNTL_H_O_RDWR.getNumber());

        return new FSDataOutputStream(new XtreemFSFileOutputStream(userCredentials, fileHandle, pathString,
                useWriteBuffer, writeBufferSize, true), statistics);
>>>>>>> 61118cd1
    }

    @Override
    public boolean rename(Path src, Path dest) throws IOException {
        Volume xtreemfsVolume = getVolumeFromPath(src);
        final String srcPath = preparePath(src, xtreemfsVolume);
        final String destPath = preparePath(dest, xtreemfsVolume);

        xtreemfsVolume.rename(userCredentials, srcPath, destPath);
        if (Logging.isDebug()) {
            Logging.logMessage(Logging.LEVEL_DEBUG, this, "Renamed file/dir. src: %s, dst: %s", srcPath, destPath);
        }
        statistics.incrementWriteOps(1);
        return true;
    }

    @Override
    public boolean delete(Path path) throws IOException {
        return delete(path, false);
    }

    @Override
    public boolean delete(Path path, boolean recursive) throws IOException {
        statistics.incrementWriteOps(1);
        Volume xtreemfsVolume = getVolumeFromPath(path);
        final String pathString = preparePath(path, xtreemfsVolume);
        if (isXtreemFSFile(pathString, xtreemfsVolume)) {
            if (Logging.isDebug()) {
                Logging.logMessage(Logging.LEVEL_DEBUG, this, "Deleting file %s", pathString);
            }
            return deleteXtreemFSFile(pathString, xtreemfsVolume);
        }
        if (isXtreemFSDirectory(pathString, xtreemfsVolume)) {
            if (Logging.isDebug()) {
                Logging.logMessage(Logging.LEVEL_DEBUG, this, "Deleting directory %s", pathString);
            }
            return deleteXtreemFSDirectory(pathString, xtreemfsVolume, recursive);
        }
        // path is neither a file nor a directory. Consider it as not existing.
        return false;
    }

    private boolean deleteXtreemFSDirectory(String path, Volume xtreemfsVolume, boolean recursive) throws IOException {
        DirectoryEntries dirEntries = xtreemfsVolume.readDir(userCredentials, path, 0, 0, true);
        boolean isEmpty = (dirEntries.getEntriesCount() <= 2);

        if (recursive) {
            return deleteXtreemFSDirRecursive(path, xtreemfsVolume);
        } else {
            if (isEmpty) {
                xtreemfsVolume.removeDirectory(userCredentials, path);
                return true;
            } else {
                return false;
            }
        }
    }

    private boolean deleteXtreemFSDirRecursive(String path, Volume xtreemfsVolume) throws IOException {
        boolean success = true;
        try {
            DirectoryEntries dirEntries = xtreemfsVolume.readDir(userCredentials, path, 0, 0, false);
            for (DirectoryEntry dirEntry : dirEntries.getEntriesList()) {
                if (dirEntry.getName().equals(".") || dirEntry.getName().equals("..")) {
                    continue;
                }
                if (isXtreemFSFile(dirEntry.getStbuf())) {
                    xtreemfsVolume.unlink(userCredentials, path + "/" + dirEntry.getName());
                }
                if (isXtreemFSDirectory(dirEntry.getStbuf())) {
                    success = deleteXtreemFSDirRecursive(path + "/" + dirEntry.getName(), xtreemfsVolume);
                }
            }
            xtreemfsVolume.removeDirectory(userCredentials, path);
        } catch (XtreemFSException xe) {
            success = false;
        }
        return success;
    }

    private boolean deleteXtreemFSFile(String path, Volume xtreemfsVolume) throws IOException {
        try {
            xtreemfsVolume.unlink(userCredentials, path);
            return true;
        } catch (XtreemFSException xe) {
            Logging.logMessage(Logging.LEVEL_DEBUG, Logging.Category.misc, this,
                    "failed to delete file %s, reason: %s", path, xe.getMessage());
            return false;
        }
    }

    private boolean isXtreemFSFile(String path, Volume xtreemfsVolume) throws IOException {
        Stat stat = null;
        try {
            stat = xtreemfsVolume.getAttr(userCredentials, path);
        } catch (PosixErrorException pee) {
            if (pee.getPosixError().equals(POSIXErrno.POSIX_ERROR_ENOENT)) {
                return false;
            } else {
                throw pee;
            }
        }
        if (stat != null) {
            return isXtreemFSFile(stat);
        } else {
            return false;
        }
    }

    private boolean isXtreemFSFile(Stat stat) {
        return (stat.getMode() & SYSTEM_V_FCNTL.SYSTEM_V_FCNTL_H_S_IFREG.getNumber()) > 0;
    }

    private boolean isXtreemFSDirectory(String path, Volume xtreemfsVolume) throws IOException {
        Stat stat = null;
        try {
            stat = xtreemfsVolume.getAttr(userCredentials, path);
        } catch (PosixErrorException pee) {
            if (pee.getPosixError().equals(POSIXErrno.POSIX_ERROR_ENOENT)) {
                return false;
            } else {
                throw pee;
            }
        }
        if (stat != null) {
            return isXtreemFSDirectory(stat);
        } else {
            return false;
        }
    }

    private boolean isXtreemFSDirectory(Stat stat) {
        return (stat.getMode() & SYSTEM_V_FCNTL.SYSTEM_V_FCNTL_H_S_IFDIR.getNumber()) > 0;
    }

    @Override
    public FileStatus[] listStatus(Path path) throws IOException {
        if (path == null) {
            return null;
        }
        Volume xtreemfsVolume = getVolumeFromPath(path);
        final String pathString = preparePath(path, xtreemfsVolume);

        if (Logging.isDebug()) {
            Logging.logMessage(Logging.LEVEL_DEBUG, this, "ls: " + pathString);
        }

        if (isXtreemFSDirectory(pathString, xtreemfsVolume) == false) {
            return null;
        }

        DirectoryEntries dirEntries = xtreemfsVolume.readDir(userCredentials, pathString, 0, 0, false);
        statistics.incrementLargeReadOps(1);
        ArrayList<FileStatus> fileStatus = new ArrayList<FileStatus>(dirEntries.getEntriesCount() - 2);
        for (DirectoryEntry entry : dirEntries.getEntriesList()) {
            if (entry.getName().equals("..") || entry.getName().equals(".")) {
                continue;
            }
            final Stat stat = entry.getStbuf();
            final boolean isDir = isXtreemFSDirectory(stat);
            if (isDir) {
                // for directories, set blocksize to 0
                fileStatus.add(new FileStatus(0, isDir, 1, 0, (long) (stat.getMtimeNs() / 1e6), (long) (stat
                        .getAtimeNs() / 1e6), new FsPermission((short) stat.getMode()), stat.getUserId(), stat
                        .getGroupId(), new Path(makeAbsolute(path), entry.getName())));
            } else {
                // for files, set blocksize to stripeSize of the volume
                fileStatus.add(new FileStatus(stat.getSize(), isDir, 1, xtreemfsVolume.statFS(userCredentials)
                        .getDefaultStripingPolicy().getStripeSize() * 1024, (long) (stat.getMtimeNs() / 1e6),
                        (long) (stat.getAtimeNs() / 1e6), new FsPermission((short) stat.getMode()), stat.getUserId(),
                        stat.getGroupId(), new Path(makeAbsolute(path), entry.getName())));
            }
        }
        return fileStatus.toArray(new FileStatus[fileStatus.size()]);
    }

    @Override
    public void setWorkingDirectory(Path path) {
        Volume xtreemfsVolume = getVolumeFromPath(path);
        this.workingDirectory = new Path(preparePath(path, xtreemfsVolume));
    }

    @Override
    public Path getWorkingDirectory() {
        return this.workingDirectory;
    }

    private Path makeAbsolute(Path p) {
        if (p.isAbsolute()) {
            return p;
        } else {
            return new Path(workingDirectory, p);
        }
    }

    @Override
    public boolean mkdirs(Path path, FsPermission fp) throws IOException {
        Volume xtreemfsVolume = getVolumeFromPath(path);
        final String pathString = preparePath(path, xtreemfsVolume);
        final String[] dirs = pathString.split("/");
        statistics.incrementWriteOps(1);

        final short mode = fp.toShort();
        String dirString = "";

        if (xtreemfsVolume == defaultVolume) {
            defaultVolumeDirectories.add(dirs[0]);
        }

        for (String dir : dirs) {
            dirString += dir + "/";
            if (isXtreemFSFile(dirString, xtreemfsVolume)) {
                return false;
            }
            if (isXtreemFSDirectory(dirString, xtreemfsVolume) == false) { // stringPath does not exist, create it
                xtreemfsVolume.createDirectory(userCredentials, dirString, mode);
            }
        }
        if (Logging.isDebug()) {
            Logging.logMessage(Logging.LEVEL_DEBUG, this, "Created direcotry %s", pathString);
        }
        return true;
    }

    @Override
    public FileStatus getFileStatus(Path path) throws IOException {
        Volume xtreemfsVolume = getVolumeFromPath(path);
        final String pathString = preparePath(path, xtreemfsVolume);
        if (Logging.isDebug()) {
            Logging.logMessage(Logging.LEVEL_DEBUG, this, "getting file status for file %s", pathString);
        }
        Stat stat = null;
        try {
            stat = xtreemfsVolume.getAttr(userCredentials, pathString);
        } catch (PosixErrorException pee) {
            if (pee.getPosixError().equals(POSIXErrno.POSIX_ERROR_ENOENT)) {
                throw new FileNotFoundException();
            }
            throw pee;
        }
        final boolean isDir = isXtreemFSDirectory(stat);
        if (isDir) {
            // for directories, set blocksize to 0
            return new FileStatus(0, isDir, 1, 0, (long) (stat.getMtimeNs() / 1e6), (long) (stat.getAtimeNs() / 1e6),
                    new FsPermission((short) stat.getMode()), stat.getUserId(), stat.getGroupId(), makeQualified(path));
        } else {
            // for files, set blocksize to stripesize of the volume
            return new FileStatus(stat.getSize(), isDir, 1, xtreemfsVolume.statFS(userCredentials)
                    .getDefaultStripingPolicy().getStripeSize() * 1024, (long) (stat.getMtimeNs() / 1e6),
                    (long) (stat.getAtimeNs() / 1e6), new FsPermission((short) stat.getMode()), stat.getUserId(),
                    stat.getGroupId(), makeQualified(path));
        }
    }

    @Override
    public void close() throws IOException {
        if (Logging.isDebug()) {
            Logging.logMessage(Logging.LEVEL_DEBUG, this, "Closing %s", XtreemFSFileSystem.class.getName());
        }
        super.close();
        for (Volume xtreemfsVolume : xtreemfsVolumes.values()) {
            xtreemfsVolume.close();
        }
        xtreemfsClient.shutdown();
    }
    
    @Override
    public BlockLocation[] getFileBlockLocations(FileStatus file, long start, long length) throws IOException {
        if (file == null) {
            return null;
        }
        Volume xtreemfsVolume = getVolumeFromPath(file.getPath());
        String pathString = preparePath(file.getPath(), xtreemfsVolume);
        List<StripeLocation> stripeLocations = xtreemfsVolume.getStripeLocations(userCredentials, pathString, start,
                length);

        BlockLocation[] result = new BlockLocation[stripeLocations.size()];
        for (int i = 0; i < result.length; ++i) {
            result[i] = new BlockLocation(stripeLocations.get(i).getUuids(), stripeLocations.get(i).getHostnames(),
                    stripeLocations.get(i).getStartSize(), stripeLocations.get(i).getLength());
        }
        return result;
    }

    /**
     * Make path absolute and remove volume if path starts with a volume
     * 
     * @param path
     * @param volume
     * @return
     */
    private String preparePath(Path path, Volume volume) {
        String pathString = makeAbsolute(path).toUri().getPath();
        if (volume == defaultVolume) {
            return pathString;
        } else {
            int pathBegin = pathString.indexOf("/", 1);
            String pathStringWithoutVolume = pathString.substring(pathBegin);
            return pathStringWithoutVolume;
        }
    }

    /**
     * Returns the volume name from the path or the default volume, if the path does not contain a volume name or the
     * default volume has a directory equally named to the volume.
     * 
     * @param path
     * @return
     * @throws IOException
     */
    private Volume getVolumeFromPath(Path path) {
        String pathString = makeAbsolute(path).toUri().getPath();
        String[] splittedPath = pathString.split("/");
        if (splittedPath.length > 1 && defaultVolumeDirectories.contains(splittedPath[1])
                || pathString.lastIndexOf("/") == 0) {
            // First part of path is a directory or path is a file in the root of defaultVolume
            return defaultVolume;
        } else {
            // First part of path is a volume
            String volumeName = pathString.substring(1, pathString.indexOf("/", 1));
            Volume volume = xtreemfsVolumes.get(volumeName);

            if (volume == null) {
                // If no volume or directory exist, assume a invalid path on default volume.
                return defaultVolume;
            } else {
                return volume;
            }
        }
    }
}<|MERGE_RESOLUTION|>--- conflicted
+++ resolved
@@ -247,9 +247,6 @@
 
     @Override
     public FSDataOutputStream append(Path path, int bufferSize, Progressable p) throws IOException {
-<<<<<<< HEAD
-        throw new UnsupportedOperationException("Not supported yet.");
-=======
     	Volume xtreemfsVolume = getVolumeFromPath(path);
         final String pathString = preparePath(path, xtreemfsVolume);
         
@@ -260,10 +257,9 @@
         // Open file.
         final FileHandle fileHandle = xtreemfsVolume.openFile(userCredentials, pathString,
                 SYSTEM_V_FCNTL.SYSTEM_V_FCNTL_H_O_RDWR.getNumber());
-
+        
         return new FSDataOutputStream(new XtreemFSFileOutputStream(userCredentials, fileHandle, pathString,
                 useWriteBuffer, writeBufferSize, true), statistics);
->>>>>>> 61118cd1
     }
 
     @Override
