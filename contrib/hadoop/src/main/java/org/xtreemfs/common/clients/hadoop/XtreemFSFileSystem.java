/*
 * Copyright (c) 2009-2012 by Paul Seiferth,
 *               2015 by Robert Schmidtke,
 *               Zuse Institute Berlin
 *
 * Licensed under the BSD License, see LICENSE file for details.
 *
 */
package org.xtreemfs.common.clients.hadoop;

import java.io.FileNotFoundException;
import java.io.IOException;
import java.net.URI;
import java.util.ArrayList;
import java.util.HashMap;
import java.util.HashSet;
import java.util.List;
import java.util.Map;
import java.util.Set;
import java.util.logging.Level;
import java.util.logging.Logger;

import org.apache.hadoop.conf.Configuration;
import org.apache.hadoop.fs.BlockLocation;
import org.apache.hadoop.fs.CommonConfigurationKeys;
import org.apache.hadoop.fs.FSDataInputStream;
import org.apache.hadoop.fs.FSDataOutputStream;
import org.apache.hadoop.fs.FileStatus;
import org.apache.hadoop.fs.FileSystem;
import org.apache.hadoop.fs.Path;
import org.apache.hadoop.fs.permission.FsPermission;
import org.apache.hadoop.util.Progressable;
import org.apache.hadoop.util.VersionInfo;
import org.xtreemfs.common.libxtreemfs.Client;
import org.xtreemfs.common.libxtreemfs.ClientFactory;
import org.xtreemfs.common.libxtreemfs.FileHandle;
import org.xtreemfs.common.libxtreemfs.Options;
import org.xtreemfs.common.libxtreemfs.Volume;
import org.xtreemfs.common.libxtreemfs.Volume.StripeLocation;
import org.xtreemfs.common.libxtreemfs.exceptions.AddressToUUIDNotFoundException;
import org.xtreemfs.common.libxtreemfs.exceptions.PosixErrorException;
import org.xtreemfs.common.libxtreemfs.exceptions.VolumeNotFoundException;
import org.xtreemfs.common.libxtreemfs.exceptions.XtreemFSException;
import org.xtreemfs.common.libxtreemfs.jni.NativeHelper;
import org.xtreemfs.foundation.SSLOptions;
import org.xtreemfs.foundation.logging.Logging;
import org.xtreemfs.foundation.pbrpc.generatedinterfaces.RPC.POSIXErrno;
import org.xtreemfs.foundation.pbrpc.generatedinterfaces.RPC.UserCredentials;
import org.xtreemfs.pbrpc.generatedinterfaces.GlobalTypes.SYSTEM_V_FCNTL;
import org.xtreemfs.pbrpc.generatedinterfaces.MRC.DirectoryEntries;
import org.xtreemfs.pbrpc.generatedinterfaces.MRC.DirectoryEntry;
import org.xtreemfs.pbrpc.generatedinterfaces.MRC.Stat;
import org.xtreemfs.pbrpc.generatedinterfaces.MRC.StatVFS;

/**
 * 
 * @author PaulSeiferth
 */
public class XtreemFSFileSystem extends FileSystem {

    private int[]               hadoopVersion;
    private URI                 fileSystemURI;
    private Client              xtreemfsClient;
    private Map<String, Volume> xtreemfsVolumes;
    Set<String>                 defaultVolumeDirectories;
    private Path                workingDirectory;
    private UserCredentials     userCredentials;
    private boolean             useReadBuffer;
    private boolean             useWriteBuffer;
    private int                 readBufferSize;
    private int                 writeBufferSize;
    private Volume              defaultVolume;
    private static final int    STANDARD_DIR_PORT = 32638;
    private static final int[]  MIN_HADOOP_VERSION = { 0, 0, 0 };
    private static final int[]  MAX_HADOOP_VERSION =
            { 2, Integer.MAX_VALUE, Integer.MAX_VALUE };

    @Override
    public void initialize(URI uri, Configuration conf) throws IOException {
        // This method is called either because 'uri' starts with 'xtreemfs:' or
        // because XtreemFS is the default file system in 'core-site.xml'.
        
        super.initialize(uri, conf);
        setConf(conf);
        
        int logLevel = Logging.LEVEL_WARN;
        if (conf.getBoolean("xtreemfs.client.debug", false)) {
            logLevel = Logging.LEVEL_DEBUG;
        }

        Logging.start(logLevel, Logging.Category.all);
        if (Logging.isDebug()) {
            Logging.logMessage(Logging.LEVEL_DEBUG, this, "init : " + uri);
        }
        
        // Check which Hadoop version this adapter has to support
        String hadoopVersionString = conf.get("xtreemfs.hadoop.version");
        if (hadoopVersionString != null) {
            Logging.logMessage(Logging.LEVEL_WARN, this,
                    "You have manually set the Hadoop version to '%s'."
                            + " This overrides the default of '%s'.",
                    hadoopVersionString, VersionInfo.getVersion());
        } else {
            hadoopVersionString = VersionInfo.getVersion();
            // take care of SNAPSHOT builds that append -SNAPSHOT to the version
            int dashPosition = hadoopVersionString.indexOf("-");
            if (dashPosition != -1) {
                hadoopVersionString = hadoopVersionString.substring(0, dashPosition);
            }
        }
        
        String[] hadoopVersionSplit = hadoopVersionString.split("\\.");
        if (hadoopVersionSplit.length < 1 || hadoopVersionSplit.length > 3) {
            throw new IOException("Unsupported Hadoop version: '"
                + hadoopVersionString + "'");
        }
        hadoopVersion = new int[3];
        for (int i = 0; i < 3; ++i) {
            try {
                hadoopVersion[i] = i < hadoopVersionSplit.length ?
                        Integer.parseInt(hadoopVersionSplit[i]) : 0;
            } catch (NumberFormatException e) {
                throw new IOException("Unsupported Hadoop version: '"
                        + hadoopVersionString + "'");
            }
        }
        if (compareHadoopVersion(MIN_HADOOP_VERSION) == -1
                || compareHadoopVersion(MAX_HADOOP_VERSION) == 1) {
            throw new IOException("Unsupported Hadoop version: "
                    + hadoopVersion[0] + "." + hadoopVersion[1] + "."
                    + hadoopVersion[2]);
        }
        if (Logging.isDebug()) {
            Logging.logMessage(Logging.LEVEL_DEBUG, this,
                    "Running compatible to Hadoop %d.%d.%d",
                    hadoopVersion[0], hadoopVersion[1], hadoopVersion[2]);
        }

        String defaultVolumeName = conf.get("xtreemfs.defaultVolumeName");
        
        if (defaultVolumeName == null) {
            Logging.logMessage(Logging.LEVEL_WARN, this,
                    "The preferred way of specifying the XtreemFS default volume"
                            + " is via xtreemfs.defaultVolumeName. Trying to"
                            + " extract the default volume from file URI '%s'.",
                    uri.toString());
            if (uri.getAuthority() != null && uri.getPath() != null) {
                // if the authority is set on this file URI, then the path
                // starts with a slash followed by the default volume
                String[] splitPath = uri.getPath().split("/");
                if (splitPath.length > 1) {
                    defaultVolumeName = splitPath[1];
                } else {
                    Logging.logMessage(Logging.LEVEL_WARN, this, "The file URI"
                            + " '%s' does not specify a volume.", uri.toString());
                }
            } else {
                Logging.logMessage(Logging.LEVEL_WARN, this, "No authority"
                        + " and/or path set in file URI '%s'.", uri.toString());
            }
        }
        
        if (defaultVolumeName == null) {
            Logging.logMessage(Logging.LEVEL_WARN, this, "Extracting the"
                    + " default volume from file URI '%s', failed. Trying"
                    + " to obtain it from the default file system URI in"
                    + " 'core-site.xml' if it  is an XtreemFS file system.",
                    uri.toString());
            String defaultFS = conf.get(FS_DEFAULT_NAME_KEY,
                    conf.get("fs.default.name"));
            if (defaultFS != null) {
                URI defaultFSUri = URI.create(defaultFS);
                if ("xtreemfs".equals(defaultFSUri.getScheme())
                        && defaultFSUri.getPath() != null) {
                    String[] splitPath = defaultFSUri.getPath().split("/");
                    if (splitPath.length > 1) {
                        defaultVolumeName = splitPath[1];
                        uri = defaultFSUri;
                    } else {
                        Logging.logMessage(Logging.LEVEL_WARN, this, "The" +
                                " XtreemFS default file system in 'core-site.xml'"
                                + " does not specify a default volume.");
                    }
                } else {
                    Logging.logMessage(Logging.LEVEL_WARN, this, "The default"
                            + " file system in 'core-site.xml' is not an"
                            + " XtreemFS file system.");
                }
            } else {
                Logging.logMessage(Logging.LEVEL_WARN, this, "No default file"
                        + " system specified in 'core-site.xml'.");
            }
        }
        
        if (defaultVolumeName == null) {
            throw new IOException("Could not obtain XtreemFS default"
                    + " volume name from either xtreemfs.defaultVolumeName"
                    + ", file URI '" + uri.toString() + "' or the default"
                    + " file system URI.");
        }
        
        if(Logging.isDebug()) {
            Logging.logMessage(Logging.LEVEL_DEBUG, this, "Default Volume: '%s'",
                    defaultVolumeName);
        }

        int uriPort = uri.getPort();
        if (uriPort  == -1) {
            uriPort = STANDARD_DIR_PORT;
            Logging.logMessage(Logging.LEVEL_INFO, this, "No DIR port was specified "
                    + "using standard port " + STANDARD_DIR_PORT);
        }

        useReadBuffer = conf.getBoolean("xtreemfs.io.buffer.read", false);
        readBufferSize = conf.getInt("xtreemfs.io.buffer.size.read", 0);
        if (useReadBuffer && readBufferSize == 0) {
            useReadBuffer = false;
        }

        useWriteBuffer = conf.getBoolean("xtreemfs.io.buffer.write", false);
        writeBufferSize = conf.getInt("xtreemfs.io.buffer.size.write", 0);
        if (useWriteBuffer && writeBufferSize == 0) {
            useWriteBuffer = false;
        }

        // Create UserCredentials.
        if ((conf.get("xtreemfs.client.userid") != null) && (conf.get("xtreemfs.client.groupid") != null)) {
            userCredentials = UserCredentials.newBuilder().setUsername(conf.get("xtreemfs.client.userid"))
                    .addGroups(conf.get("xtreemfs.client.groupid")).build();
        }
        if (userCredentials == null) {
            if (System.getProperty("user.name") != null) {
                userCredentials = UserCredentials.newBuilder().setUsername(System.getProperty("user.name"))
                        .addGroups("users").build();
            } else {
                userCredentials = UserCredentials.newBuilder().setUsername("xtreemfs").addGroups("xtreemfs").build();
            }
        }

        // Create SSLOptions.
        SSLOptions sslOptions = null;

        if (conf.getBoolean("xtreemfs.ssl.enabled", false)) {

            // Get credentials from config.
            String credentialFilePath = conf.get("xtreemfs.ssl.credentialFile");
            if (credentialFilePath == null) {
                throw new IOException("You have to specify a server credential file in"
                        + " core-site.xml! (xtreemfs.ssl.serverCredentialFile)");
            }
            String credentialFilePassphrase = conf.get("xtreemfs.ssl.credentialFile.passphrase");

            // Get trusted certificates form config.
            String trustedCertificatesFilePath = conf.get("xtreemfs.ssl.trustedCertificatesFile");
            String trustedCertificatesFilePassphrase = conf.get("xtreemfs.ssl.trustedCertificatesFile.passphrase");
            String trustedCertificatesFileContainer = null;
            String sslProtocolString = conf.get("xtreemfs.ssl.protocol");
            if (trustedCertificatesFilePath == null) {
                trustedCertificatesFileContainer = "none";
            } else {
                trustedCertificatesFileContainer = SSLOptions.JKS_CONTAINER;
            }

            sslOptions = new SSLOptions(credentialFilePath, credentialFilePassphrase,
                    SSLOptions.PKCS12_CONTAINER, trustedCertificatesFilePath, trustedCertificatesFilePassphrase,
                    trustedCertificatesFileContainer, conf.getBoolean("xtreemfs.ssl.authenticationWithoutEncryption",
                            false), false, sslProtocolString, null);
        }
        
        // Initialize default options
        Options xtreemfsOptions = new Options();
        xtreemfsOptions.setMetadataCacheSize(0);
        
        // Use the native client and use async writes if requested.
        ClientFactory.ClientType clientType = ClientFactory.ClientType.JAVA;
        if (conf.getBoolean("xtreemfs.jni.enabled", false)) {
            clientType = ClientFactory.ClientType.NATIVE;
            
            String libraryPath = conf.get("xtreemfs.jni.libraryPath");
            if (libraryPath != null && !libraryPath.isEmpty()) {
                NativeHelper.setXtreemfsLibPath(libraryPath);
            }
            
            if (conf.getBoolean("xtreemfs.asyncWrites.enabled", false)) {
                xtreemfsOptions.setEnableAsyncWrites(true);
            }
            
            int maxWriteAhead = conf.getInt("xtreemfs.asyncWrites.maxRequests", -1);
            if (maxWriteAhead > -1) {
                xtreemfsOptions.setMaxWriteAhead(maxWriteAhead);
            }
        }
        
        // Initialize XtreemFS Client
        xtreemfsClient = ClientFactory.createClient(clientType, uri.getHost() + ":" + uriPort, userCredentials,
                sslOptions, xtreemfsOptions);
        try {
            // TODO: Fix stupid Exception in libxtreemfs
            xtreemfsClient.start(true);
        } catch (Exception ex) {
            Logger.getLogger(XtreemFSFileSystem.class.getName()).log(Level.SEVERE, null, ex);
        }

        // Get all available volumes.
        String[] volumeNames = xtreemfsClient.listVolumeNames();

        xtreemfsVolumes = new HashMap<String, Volume>(volumeNames.length);
        for (String volumeName : volumeNames) {
            try {
                xtreemfsVolumes.put(volumeName, xtreemfsClient.openVolume(volumeName, sslOptions, xtreemfsOptions));
            } catch (VolumeNotFoundException ve) {
                Logging.logMessage(Logging.LEVEL_ERROR, Logging.Category.misc, this,
                        "Unable to open volume %s. Make sure this volume exists!", volumeName);
                throw new IOException("Unable to open volume " + volumeName);
            } catch (AddressToUUIDNotFoundException aue) {
                Logging.logMessage(Logging.LEVEL_ERROR, Logging.Category.misc, this,
                        "Unable to resolve UUID for volumeName %s", volumeName);
                throw new IOException(aue);
            } catch (Exception e) {
                e.printStackTrace();
            }
        }

        // Get directories in root of defaultVolume.
        defaultVolumeDirectories = new HashSet<String>();
        defaultVolume = xtreemfsVolumes.get(defaultVolumeName);
        for (DirectoryEntry dirEntry : defaultVolume.readDir(userCredentials, "/", 0, 0, true).getEntriesList()) {
            if (dirEntry.getName().equals("..") || dirEntry.getName().equals(".")) {
                continue;
            }
            
            if (isXtreemFSDirectory("/" + dirEntry.getName(), defaultVolume)) {
                defaultVolumeDirectories.add(dirEntry.getName());
            }
        }

        /* getVolumeFromPath relies on workingDirectory to be set (via makeAbsolute)
         * and getHomeDirectory relies on this.fileSystemURI to be set
         * uris that initialize a Filesystem can be assumed to be absolute
         */
        Path uriPath = new Path(uri);
        // if no path is given prepend /
        if (! uriPath.isAbsolute()) {
            uriPath = new Path(uriPath, "/");
        }

        this.fileSystemURI = URI.create(uri.getScheme() + "://"
                + uri.getHost() + ":"
                + uriPort + "/"
                + getVolumeFromAbsolutePath(uriPath).getVolumeName());
        workingDirectory = getHomeDirectory();

        if (Logging.isDebug()) {
            Logging.logMessage(Logging.LEVEL_DEBUG, this, "file system init complete: " + uri.getUserInfo());
        }       
    }

    @Override
    public URI getUri() {
        return this.fileSystemURI;
    }
    
    @Override
    public String getScheme() {
        return "xtreemfs";
    }

    @Override
    public FSDataInputStream open(Path path, int bufferSize) throws IOException {
<<<<<<< HEAD
        if (path == null) {
            throw new IllegalArgumentException("path is null");
        }
        
=======
        statistics.incrementReadOps(1);
>>>>>>> 4ce6b20c
        Volume xtreemfsVolume = getVolumeFromPath(path);
        final String pathString = preparePath(path, xtreemfsVolume);
        final FileHandle fileHandle = xtreemfsVolume.openFile(userCredentials, pathString,
                SYSTEM_V_FCNTL.SYSTEM_V_FCNTL_H_O_RDONLY.getNumber(), 0);
        if (Logging.isDebug()) {
            Logging.logMessage(Logging.LEVEL_DEBUG, this, "Opening file %s", pathString);
        }
        return new FSDataInputStream(new XtreemFSInputStream(userCredentials, fileHandle, pathString, useReadBuffer,
                readBufferSize, statistics));
    }

    @Override
    public FSDataOutputStream create(Path path, FsPermission fp, boolean overwrite, int bufferSize, short replication,
            long blockSize, Progressable p) throws IOException {
<<<<<<< HEAD
        if (path == null) {
            throw new IllegalArgumentException("path is null");
        }
        
=======
        statistics.incrementWriteOps(1);
>>>>>>> 4ce6b20c
        // block replication for the file
        Volume xtreemfsVolume = getVolumeFromPath(path);
        final String pathString = preparePath(path, xtreemfsVolume);
        
        if (!overwrite && isXtreemFSFile(pathString, xtreemfsVolume)) {
            throw new IOException("Cannot overwrite existing file '" + pathString + "'");
        }
        
        int flags = SYSTEM_V_FCNTL.SYSTEM_V_FCNTL_H_O_RDWR.getNumber()
                | SYSTEM_V_FCNTL.SYSTEM_V_FCNTL_H_O_CREAT.getNumber();
        if (overwrite) {
            flags |= SYSTEM_V_FCNTL.SYSTEM_V_FCNTL_H_O_TRUNC.getNumber();
        }

        if (Logging.isDebug()) {
            Logging.logMessage(Logging.LEVEL_DEBUG, this, "Creating file %s. Overwrite = %s", pathString, overwrite);
        }
        // If some of the parent directories don't exist they should be created (with default permissions for directory).
        if (pathString.lastIndexOf("/") != 0) {
            mkdirs(path.getParent());
        }

        final FileHandle fileHandle = xtreemfsVolume.openFile(userCredentials, pathString, flags, applyUMask(fp).toShort());
        return new FSDataOutputStream(new XtreemFSFileOutputStream(userCredentials, fileHandle, pathString,
                useWriteBuffer, writeBufferSize), statistics);
    }

    @Override
    public FSDataOutputStream append(Path path, int bufferSize, Progressable p) throws IOException {
<<<<<<< HEAD
        if (path == null) {
            throw new IllegalArgumentException("path is null");
        }
        
=======
        statistics.incrementWriteOps(1);
>>>>>>> 4ce6b20c
    	Volume xtreemfsVolume = getVolumeFromPath(path);
        final String pathString = preparePath(path, xtreemfsVolume);
        
        if (Logging.isDebug()) {
            Logging.logMessage(Logging.LEVEL_DEBUG, this, "Append new content to file %s.", pathString);
        }

        // Open file.
        final FileHandle fileHandle = xtreemfsVolume.openFile(userCredentials, pathString,
                SYSTEM_V_FCNTL.SYSTEM_V_FCNTL_H_O_RDWR.getNumber());
        
        return new FSDataOutputStream(new XtreemFSFileOutputStream(userCredentials, fileHandle, pathString,
                useWriteBuffer, writeBufferSize, true), statistics);
    }

    @Override
    public boolean rename(Path src, Path dest) throws IOException {
<<<<<<< HEAD
        if (src == null || dest == null) {
            throw new IllegalArgumentException("src/dest is null");
        }
        
=======
        statistics.incrementWriteOps(1);
>>>>>>> 4ce6b20c
        Volume xtreemfsVolume = getVolumeFromPath(src);
        final String srcPath = preparePath(src, xtreemfsVolume);
        String destPath = preparePath(dest, xtreemfsVolume);
        
        // add possibility to override POSIX behavior
        boolean overwrite = getConf().getBoolean("xtreemfs.rename.overwrite", false);
        if (isXtreemFSFile(srcPath, xtreemfsVolume)
                && isXtreemFSFile(destPath, xtreemfsVolume)
                && !overwrite) {
            Logging.logMessage(Logging.LEVEL_WARN, this, "Not renaming '%s' to existing file '%s'."
                    + " Set 'xtreemfs.rename.overwrite' to true to change this behavior.",
                    srcPath, destPath);
            return false;
        }
        
        // add mv semantics
        if (isXtreemFSDirectory(destPath, xtreemfsVolume)) {
            destPath = preparePath(new Path(dest, src.getName()), xtreemfsVolume);
        }

        try {
            xtreemfsVolume.rename(userCredentials, srcPath, destPath);
        } catch(PosixErrorException e) {
            Logging.logMessage(Logging.LEVEL_WARN, this,
                    "Rename file/directory '%s' to '%s' failed with '%s'",
                    srcPath, destPath, e.getMessage());
            return false;
        }
        if (Logging.isDebug()) {
            Logging.logMessage(Logging.LEVEL_DEBUG, this, "Renamed file/dir. src: %s, dst: %s", srcPath, destPath);
        }
        return true;
    }

    @Override
    public boolean delete(Path path) throws IOException {
        return delete(path, false);
    }

    @Override
    public boolean delete(Path path, boolean recursive) throws IOException {
        if (path == null) {
            throw new IllegalArgumentException("path is null");
        }
        
        statistics.incrementWriteOps(1);
        Volume xtreemfsVolume = getVolumeFromPath(path);
        final String pathString = preparePath(path, xtreemfsVolume);
        if (isXtreemFSFile(pathString, xtreemfsVolume)) {
            if (Logging.isDebug()) {
                Logging.logMessage(Logging.LEVEL_DEBUG, this, "Deleting file %s", pathString);
            }
            return deleteXtreemFSFile(pathString, xtreemfsVolume);
        }
        if (isXtreemFSDirectory(pathString, xtreemfsVolume)) {
            if (!recursive
                    && xtreemfsVolume.readDir(userCredentials, pathString, 0, 0, true).getEntriesCount() > 2) {
                throw new IOException("Attempted to non-recursively delete non-empty directory '" + pathString + "'");
            }
            
            if (Logging.isDebug()) {
                Logging.logMessage(Logging.LEVEL_DEBUG, this, "Deleting directory %s", pathString);
            }
            
            if (recursive) {
                return deleteXtreemFSDirRecursive(pathString, xtreemfsVolume);
            } else {
                // at this point the directory is empty
                xtreemfsVolume.removeDirectory(userCredentials, pathString);
                return true;
            }
        }
        // path is neither a file nor a directory. Consider it as not existing.
        return false;
    }

    private boolean deleteXtreemFSDirRecursive(String path, Volume xtreemfsVolume) throws IOException {
        boolean success = true;
        try {
            DirectoryEntries dirEntries = xtreemfsVolume.readDir(userCredentials, path, 0, 0, false);
            for (DirectoryEntry dirEntry : dirEntries.getEntriesList()) {
                if (dirEntry.getName().equals(".") || dirEntry.getName().equals("..")) {
                    continue;
                }
                if (isXtreemFSFile(dirEntry.getStbuf())) {
                    xtreemfsVolume.unlink(userCredentials, path + "/" + dirEntry.getName());
                }
                if (isXtreemFSDirectory(dirEntry.getStbuf())) {
                    success = deleteXtreemFSDirRecursive(path + "/" + dirEntry.getName(), xtreemfsVolume);
                }
            }
            xtreemfsVolume.removeDirectory(userCredentials, path);
        } catch (XtreemFSException xe) {
            success = false;
        }
        return success;
    }

    private boolean deleteXtreemFSFile(String path, Volume xtreemfsVolume) throws IOException {
        try {
            xtreemfsVolume.unlink(userCredentials, path);
            return true;
        } catch (XtreemFSException xe) {
            Logging.logMessage(Logging.LEVEL_DEBUG, Logging.Category.misc, this,
                    "failed to delete file %s, reason: %s", path, xe.getMessage());
            return false;
        }
    }

    private boolean isXtreemFSFile(String path, Volume xtreemfsVolume) throws IOException {
        Stat stat = null;
        try {
            stat = xtreemfsVolume.getAttr(userCredentials, path);
        } catch (PosixErrorException pee) {
            if (pee.getPosixError().equals(POSIXErrno.POSIX_ERROR_ENOENT)) {
                return false;
            } else {
                throw pee;
            }
        }
        if (stat != null) {
            return isXtreemFSFile(stat);
        } else {
            return false;
        }
    }

    private boolean isXtreemFSFile(Stat stat) {
        return (stat.getMode() & SYSTEM_V_FCNTL.SYSTEM_V_FCNTL_H_S_IFREG.getNumber()) > 0;
    }

    private boolean isXtreemFSDirectory(String path, Volume xtreemfsVolume) throws IOException {
        Stat stat = null;
        try {
            stat = xtreemfsVolume.getAttr(userCredentials, path);
        } catch (PosixErrorException pee) {
            if (pee.getPosixError().equals(POSIXErrno.POSIX_ERROR_ENOENT)) {
                return false;
            } else {
                throw pee;
            }
        }
        if (stat != null) {
            return isXtreemFSDirectory(stat);
        } else {
            return false;
        }
    }

    private boolean isXtreemFSDirectory(Stat stat) {
        return (stat.getMode() & SYSTEM_V_FCNTL.SYSTEM_V_FCNTL_H_S_IFDIR.getNumber()) > 0;
    }

    @Override
    public FileStatus[] listStatus(Path path) throws IOException {
        if (path == null) {
            throw new IllegalArgumentException("path is null");
        }
        
        Volume xtreemfsVolume = getVolumeFromPath(path);
        final String pathString = preparePath(path, xtreemfsVolume);

        if (Logging.isDebug()) {
            Logging.logMessage(Logging.LEVEL_DEBUG, this, "ls: " + pathString);
        }

        if (isXtreemFSDirectory(pathString, xtreemfsVolume) == false) {
            if (compareHadoopVersion(new int[] { 2, 0, 0 }) >= 0) {
                // Hadoop 2.x expects a FNE
                throw new FileNotFoundException(pathString);
            } else if (compareHadoopVersion(new int[] { 1, 0, 0 }) >= 0) {
                // Hadoop 1.x expects null
                return null;
            } else if (compareHadoopVersion(new int[] { 0, 21, 0 }) >= 0) {
                // Hadoop 0.21 - 0.23.x expects a FNE
                throw new FileNotFoundException(pathString);
            } else {
                // Hadoop 0.18 - 0.22.x expects null
                // and Hadoop 0.0 - 0.17.x does not expect anything
                return null;
            }
        }

        DirectoryEntries dirEntries = xtreemfsVolume.readDir(userCredentials, pathString, 0, 0, false);
        statistics.incrementLargeReadOps(1);
        ArrayList<FileStatus> fileStatus = new ArrayList<FileStatus>(dirEntries.getEntriesCount() - 2);
        for (DirectoryEntry entry : dirEntries.getEntriesList()) {
            if (entry.getName().equals("..") || entry.getName().equals(".")) {
                continue;
            }
            final Stat stat = entry.getStbuf();
            final boolean isDir = isXtreemFSDirectory(stat);
            if (isDir) {
                // for directories, set blocksize to 0
                fileStatus.add(new FileStatus(0, isDir, 1, 0, (long) (stat.getMtimeNs() / 1e6), (long) (stat
                        .getAtimeNs() / 1e6), new FsPermission((short) stat.getMode()), stat.getUserId(), stat
                        .getGroupId(), new Path(makeAbsolute(path), entry.getName())));
            } else {
                StatVFS statVFS = xtreemfsVolume.statFS(userCredentials);
                if (statVFS == null) {
                    throw new IOException("Cannot stat XtreemFS volume '" + xtreemfsVolume.getVolumeName() + "'");
                }
                // for files, set blocksize to stripeSize of the volume
                fileStatus.add(new FileStatus(stat.getSize(), isDir, 1, statVFS
                        .getDefaultStripingPolicy().getStripeSize() * 1024, (long) (stat.getMtimeNs() / 1e6),
                        (long) (stat.getAtimeNs() / 1e6), new FsPermission((short) stat.getMode()), stat.getUserId(),
                        stat.getGroupId(), new Path(makeAbsolute(path), entry.getName())));
            }
        }
        return fileStatus.toArray(new FileStatus[fileStatus.size()]);
    }

    @Override
    public void setWorkingDirectory(Path path) {
        if (path == null) {
            throw new IllegalArgumentException("path is null");
        }
        
        Volume xtreemfsVolume = getVolumeFromPath(path);
        this.workingDirectory = new Path(preparePath(path, xtreemfsVolume))
                .makeQualified(this.fileSystemURI, this.workingDirectory);
    }

    @Override
    public Path getWorkingDirectory() {
        return this.workingDirectory;
    }

    private Path makeAbsolute(Path p) {
        if (p.isAbsolute()) {
            return p;
        } else {
            return new Path(workingDirectory, p);
        }
    }

    @Override
    public boolean mkdirs(Path path, FsPermission fp) throws IOException {
<<<<<<< HEAD
        if (path == null) {
            throw new IllegalArgumentException("path is null");
        }
        
=======
        statistics.incrementWriteOps(1);
>>>>>>> 4ce6b20c
        Volume xtreemfsVolume = getVolumeFromPath(path);
        final String pathString = preparePath(path, xtreemfsVolume);
        final String[] dirs = pathString.split("/");

        final short mode = applyUMask(fp).toShort();
        String dirString = "";

        if (xtreemfsVolume == defaultVolume) {
            defaultVolumeDirectories.add(dirs[0]);
        }

        for (String dir : dirs) {
            dirString += dir + "/";
            if (isXtreemFSFile(dirString, xtreemfsVolume)) {
                throw new IOException("Cannot make subdirectory of existing file " + dirString);
            }
            if (isXtreemFSDirectory(dirString, xtreemfsVolume) == false) { // stringPath does not exist, create it
                try {
                    xtreemfsVolume.createDirectory(userCredentials, dirString, mode);
                } catch (PosixErrorException e) {
                    if (e.getPosixError() != POSIXErrno.POSIX_ERROR_EEXIST) {
                        throw e;
                    } else {
                        // don't abort when concurrently creating directories
                        Logging.logMessage(Logging.LEVEL_WARN, this,
                                "Directory '%s' has just been created by another process.", dirString);
                    }
                }
            }
        }
        if (Logging.isDebug()) {
            Logging.logMessage(Logging.LEVEL_DEBUG, this, "Created directory %s", pathString);
        }
        return true;
    }

    @Override
    public FileStatus getFileStatus(Path path) throws IOException {
<<<<<<< HEAD
        if (path == null) {
            throw new IllegalArgumentException("path is null");
        }
        
=======
        statistics.incrementReadOps(1);
>>>>>>> 4ce6b20c
        Volume xtreemfsVolume = getVolumeFromPath(path);
        final String pathString = preparePath(path, xtreemfsVolume);
        if (Logging.isDebug()) {
            Logging.logMessage(Logging.LEVEL_DEBUG, this, "getting file status for file %s", pathString);
        }
        Stat stat = null;
        try {
            stat = xtreemfsVolume.getAttr(userCredentials, pathString);
        } catch (PosixErrorException pee) {
            if (pee.getPosixError().equals(POSIXErrno.POSIX_ERROR_ENOENT)) {
                throw new FileNotFoundException(pathString);
            }
            throw pee;
        }
        if (stat == null) {
            throw new IOException("Cannot stat file/directory '" + pathString + "'");
        }
        
        final boolean isDir = isXtreemFSDirectory(stat);
        if (isDir) {
            // for directories, set blocksize to 0
            return new FileStatus(0, isDir, 1, 0, (long) (stat.getMtimeNs() / 1e6), (long) (stat.getAtimeNs() / 1e6),
                    new FsPermission((short) stat.getMode()), stat.getUserId(), stat.getGroupId(), makeQualified(path));
        } else {
            StatVFS statVFS = xtreemfsVolume.statFS(userCredentials);
            if (statVFS == null) {
                throw new IOException("Cannot stat XtreemFS volume '" + xtreemfsVolume.getVolumeName() + "'");
            }
            // for files, set blocksize to stripesize of the volume
            return new FileStatus(stat.getSize(), isDir, 1, statVFS
                    .getDefaultStripingPolicy().getStripeSize() * 1024, (long) (stat.getMtimeNs() / 1e6),
                    (long) (stat.getAtimeNs() / 1e6), new FsPermission((short) stat.getMode()), stat.getUserId(),
                    stat.getGroupId(), makeQualified(path));
        }
    }

    @Override
    public void close() throws IOException {
        if (Logging.isDebug()) {
            Logging.logMessage(Logging.LEVEL_DEBUG, this, "Closing %s", XtreemFSFileSystem.class.getName());
        }
        super.close();
        for (Volume xtreemfsVolume : xtreemfsVolumes.values()) {
            xtreemfsVolume.close();
        }
        xtreemfsClient.shutdown();
    }
    
    @Override
    public BlockLocation[] getFileBlockLocations(FileStatus file, long start, long length) throws IOException {
        if (file == null) {
            return null;
        }
        statistics.incrementReadOps(1);
        Volume xtreemfsVolume = getVolumeFromPath(file.getPath());
        String pathString = preparePath(file.getPath(), xtreemfsVolume);
        List<StripeLocation> stripeLocations = xtreemfsVolume.getStripeLocations(userCredentials, pathString, start,
                length);

        BlockLocation[] result = new BlockLocation[stripeLocations.size()];
        for (int i = 0; i < result.length; ++i) {
            result[i] = new BlockLocation(stripeLocations.get(i).getUuids(), stripeLocations.get(i).getHostnames(),
                    stripeLocations.get(i).getStartSize(), stripeLocations.get(i).getLength());
        }
        return result;
    }
    
    /**
     * Check the configuration for a umask and apply if set.
     * 
     * @param fp
     * @return
     */
    private FsPermission applyUMask(FsPermission fp) {
        String umaskString = getConf().get(CommonConfigurationKeys.FS_PERMISSIONS_UMASK_KEY);
        if (umaskString == null) {
            return fp;
        } else {
            return fp.applyUMask(new FsPermission(umaskString));
        }
    }

    /**
     * Make path absolute and remove volume if path starts with a volume
     * 
     * @param path
     * @param volume
     * @return
     */
    private String preparePath(Path path, Volume volume) {
        String pathString = makeAbsolute(path).toUri().getPath();
        if (volume == defaultVolume) {
            String[] splitPath = pathString.split("/");
            if (splitPath.length > 1 && splitPath[1].equals(defaultVolume.getVolumeName())) {
                // Path starts with default volume name, strip off volume name if
                // there is no similarly named directory in the default volume.
                // (i.e. the default volume has been specified explicitly)
                if (!defaultVolumeDirectories.contains(splitPath[1])) {
                    // handle paths without trailing slash
                    int pos = pathString.indexOf("/", 1);
                    pathString = pos == -1 ? "/" : pathString.substring(pos);
                }
            }
            return pathString;
        } else {
            int pathBegin = pathString.indexOf("/", 1);
            String pathStringWithoutVolume = pathString.substring(pathBegin);
            return pathStringWithoutVolume;
        }
    }

    /**
     * Returns the volume name from the path or the default volume, if the path does not contain a volume name or the
     * default volume has a directory equally named to the volume.
     * 
     * @param path
     * @return
     * @throws IOException
     */
    private Volume getVolumeFromPath(Path path) {
        return getVolumeFromAbsolutePath(makeAbsolute(path));
    }

    /**
     * Returns the volume name from the path or the default volume, if the path does not contain a volume name or the
     * default volume has a directory equally named to the volume.
     *
     * @param path
     * @return
     * @throws IOException
     */
    private Volume getVolumeFromAbsolutePath(Path path) {
        String pathString = path.toUri().getPath();
        if (isDirOrFileInDefVol(pathString)) {
            // First part of path is a directory or path is a file in the root of defaultVolume
            return defaultVolume;
        } else {
            // First part of path is a volume
            String volumeName = pathString.substring(1, pathString.indexOf("/", 1));
            Volume volume = xtreemfsVolumes.get(volumeName);

            if (volume == null) {
                // If no volume or directory exist, assume a invalid path on default volume.
                return defaultVolume;
            } else {
                return volume;
            }
        }
    }

    private boolean isDirOrFileInDefVol(String pathString) {
        String[]splitPath = pathString.split("/");
        if (splitPath.length > 1 && defaultVolumeDirectories.contains(splitPath[1])
                || pathString.lastIndexOf("/") == 0) {
            // First part of path is a directory or path is a file in the root of defaultVolume
            return true;
        } else
            return false;
    }
    
    private int compareHadoopVersion(int[] version) {
        for (int i = 0; i < 3; ++i) {
            if (hadoopVersion[i] < version[i]) {
                return -1;
            } else if (hadoopVersion[i] > version[i]) {
                return 1;
            }
        }
        return 0;
    }
}<|MERGE_RESOLUTION|>--- conflicted
+++ resolved
@@ -367,14 +367,11 @@
 
     @Override
     public FSDataInputStream open(Path path, int bufferSize) throws IOException {
-<<<<<<< HEAD
         if (path == null) {
             throw new IllegalArgumentException("path is null");
         }
-        
-=======
         statistics.incrementReadOps(1);
->>>>>>> 4ce6b20c
+        
         Volume xtreemfsVolume = getVolumeFromPath(path);
         final String pathString = preparePath(path, xtreemfsVolume);
         final FileHandle fileHandle = xtreemfsVolume.openFile(userCredentials, pathString,
@@ -389,14 +386,11 @@
     @Override
     public FSDataOutputStream create(Path path, FsPermission fp, boolean overwrite, int bufferSize, short replication,
             long blockSize, Progressable p) throws IOException {
-<<<<<<< HEAD
         if (path == null) {
             throw new IllegalArgumentException("path is null");
         }
-        
-=======
         statistics.incrementWriteOps(1);
->>>>>>> 4ce6b20c
+        
         // block replication for the file
         Volume xtreemfsVolume = getVolumeFromPath(path);
         final String pathString = preparePath(path, xtreemfsVolume);
@@ -426,15 +420,12 @@
 
     @Override
     public FSDataOutputStream append(Path path, int bufferSize, Progressable p) throws IOException {
-<<<<<<< HEAD
         if (path == null) {
             throw new IllegalArgumentException("path is null");
         }
-        
-=======
         statistics.incrementWriteOps(1);
->>>>>>> 4ce6b20c
-    	Volume xtreemfsVolume = getVolumeFromPath(path);
+
+        Volume xtreemfsVolume = getVolumeFromPath(path);
         final String pathString = preparePath(path, xtreemfsVolume);
         
         if (Logging.isDebug()) {
@@ -451,14 +442,11 @@
 
     @Override
     public boolean rename(Path src, Path dest) throws IOException {
-<<<<<<< HEAD
         if (src == null || dest == null) {
             throw new IllegalArgumentException("src/dest is null");
         }
-        
-=======
         statistics.incrementWriteOps(1);
->>>>>>> 4ce6b20c
+
         Volume xtreemfsVolume = getVolumeFromPath(src);
         final String srcPath = preparePath(src, xtreemfsVolume);
         String destPath = preparePath(dest, xtreemfsVolume);
@@ -697,14 +685,11 @@
 
     @Override
     public boolean mkdirs(Path path, FsPermission fp) throws IOException {
-<<<<<<< HEAD
         if (path == null) {
             throw new IllegalArgumentException("path is null");
         }
-        
-=======
         statistics.incrementWriteOps(1);
->>>>>>> 4ce6b20c
+        
         Volume xtreemfsVolume = getVolumeFromPath(path);
         final String pathString = preparePath(path, xtreemfsVolume);
         final String[] dirs = pathString.split("/");
@@ -743,14 +728,11 @@
 
     @Override
     public FileStatus getFileStatus(Path path) throws IOException {
-<<<<<<< HEAD
         if (path == null) {
             throw new IllegalArgumentException("path is null");
         }
-        
-=======
         statistics.incrementReadOps(1);
->>>>>>> 4ce6b20c
+        
         Volume xtreemfsVolume = getVolumeFromPath(path);
         final String pathString = preparePath(path, xtreemfsVolume);
         if (Logging.isDebug()) {
