Source: xtreemfs-server
Section: unknown
Priority: optional
Maintainer: xtreemfs <xtreemfs-users@googlegroups.com>
Build-Depends: debhelper (>= 5)
Standards-Version: 3.7.2

Package: xtreemfs-server
Architecture: all
Depends: ${shlibs:Depends}, ${misc:Depends}, grep, sudo
<<<<<<< HEAD
Description: XtreemFS server components
 XtreemFS is an object-based file system that is designed for federated IT infrastructures that are connected by wide-area networks. This packages containes the XtreemFS server components (DIR, MRC, OSD).
 NOTE: REQUIRES SUN JAVA 6 RUNTIME ENVIREMENT!
=======
Description: XtreemFS is a distributed, object-based file system. More information can be found at www.xtreemfs.org.

This package contains the XtreemFS server components (DIR, MRC, OSD).
To run the XtreemFS services, a SUN JAVA 6 RUNTIME ENVIROMENT IS REQUIRED! Make sure that Java is installed in /usr/bin, or $JAVA_HOME is set.
>>>>>>> f5985163
<|MERGE_RESOLUTION|>--- conflicted
+++ resolved
@@ -8,13 +8,7 @@
 Package: xtreemfs-server
 Architecture: all
 Depends: ${shlibs:Depends}, ${misc:Depends}, grep, sudo
-<<<<<<< HEAD
-Description: XtreemFS server components
- XtreemFS is an object-based file system that is designed for federated IT infrastructures that are connected by wide-area networks. This packages containes the XtreemFS server components (DIR, MRC, OSD).
- NOTE: REQUIRES SUN JAVA 6 RUNTIME ENVIREMENT!
-=======
 Description: XtreemFS is a distributed, object-based file system. More information can be found at www.xtreemfs.org.
 
 This package contains the XtreemFS server components (DIR, MRC, OSD).
-To run the XtreemFS services, a SUN JAVA 6 RUNTIME ENVIROMENT IS REQUIRED! Make sure that Java is installed in /usr/bin, or $JAVA_HOME is set.
->>>>>>> f5985163
+To run the XtreemFS services, a SUN JAVA 6 RUNTIME ENVIROMENT IS REQUIRED! Make sure that Java is installed in /usr/bin, or $JAVA_HOME is set.